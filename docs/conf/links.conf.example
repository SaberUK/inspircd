--- conflicted
+++ resolved
@@ -48,15 +48,9 @@
       ssl="gnutls"
 
       # fingerprint: If defined, this option will force servers to be
-<<<<<<< HEAD
       # authenticated using SSL certificate fingerprints. See
-      # http://wiki.inspircd.org/SSL for more information. This will
+      # https://wiki.inspircd.org/SSL for more information. This will
       # require an SSL link for both inbound and outbound connections.
-=======
-      # authenticated using SSL Fingerprints. See https://wiki.inspircd.org/SSL
-      # for more information. This will require an SSL link for both inbound
-      # and outbound connections.
->>>>>>> 53d822a7
       #fingerprint=""
 
       # bind: Local IP address to bind to.
