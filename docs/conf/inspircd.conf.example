########################################################################
#                                                                      #
#               ___                ___ ____   ____    _                #
#              |_ _|_ __  ___ _ __|_ _|  _ \ / ___|__| |               #
#               | || '_ \/ __| '_ \| || |_) | |   / _` |               #
#               | || | | \__ \ |_) | ||  _ <| |__| (_| |               #
#              |___|_| |_|___/ .__/___|_| \_\\____\__,_|               #
#                            |_|                                       #
#      ____             __ _                       _   _               #
#     / ___|___  _ __  / _(_) __ _ _   _ _ __ __ _| |_(_) ___  _ __    #
#    | |   / _ \| '_ \| |_| |/ _` | | | | '__/ _` | __| |/ _ \| '_ \   #
#    | |__| (_) | | | |  _| | (_| | |_| | | | (_| | |_| | (_) | | | |  #
#     \____\___/|_| |_|_| |_|\__, |\__,_|_|  \__,_|\__|_|\___/|_| |_|  #
#                            |___/                                     #
#                                                                      #
##################################||####################################
                                 #||#
##################################||####################################
#                                                                      #
#         This is an example of the config file for InspIRCd.          #
#             Change the options to suit your network.                 #
#                                                                      #
#                                                                      #
#    ____                _   _____ _     _       ____  _ _   _         #
#   |  _ \ ___  __ _  __| | |_   _| |__ (_)___  | __ )(_) |_| |        #
#   | |_) / _ \/ _` |/ _` |   | | | '_ \| / __| |  _ \| | __| |        #
#   |  _ <  __/ (_| | (_| |   | | | | | | \__ \ | |_) | | |_|_|        #
#   |_| \_\___|\__,_|\__,_|   |_| |_| |_|_|___/ |____/|_|\__(_)        #
#                                                                      #
#   Lines prefixed with READ THIS BIT, as shown above, are IMPORTANT   #
#   lines, and you REALLY SHOULD READ THEM. Yes, THIS MEANS YOU. Even  #
#   if you've configured InspIRCd before, these probably indicate      #
#   something new or different to this version and you SHOULD READ IT. #
#                                                                      #
########################################################################

#-#-#-#-#-#-#-#-#-#  CONFIGURATION FORMAT  #-#-#-#-#-#-#-#-#-#-#-#-#-#-
#                                                                     #
# In order to maintain compatibility with older configuration files,  #
# you can change the configuration parser to parse as it did in       #
# previous releases. When using the "compat" format, you need to use  #
# C++ escape sequences (e.g. \n) instead of XML ones (e.g. &nl;) and  #
# can not use <define> to create macros.                              #
#<config format="compat">

#-#-#-#-#-#-#-#-#-#  INCLUDE CONFIGURATION  #-#-#-#-#-#-#-#-#-#-#-#-#-#
#                                                                     #
# This optional tag allows you to include another config file         #
# allowing you to keep your configuration tidy. The configuration     #
# file you include will be treated as part of the configuration file  #
# which includes it, in simple terms the inclusion is transparent.    #
#                                                                     #
# All paths to config files are relative to the directory that the    #
# process runs in.                                                    #
#                                                                     #
# You may also include an executable file, in which case if you do so #
# the output of the executable on the standard output will be added   #
# to your config at the point of the include tag.                     #
#                                                                     #
# Syntax is as follows:                                               #
#<include file="file.conf">                                           #
#<include executable="/path/to/executable parameters">                #
#                                                                     #
# Executable include example:                                         #
#<include executable="/usr/bin/wget -q -O - http://example.com/inspircd.conf">
#                                                                     #


#-#-#-#-#-#-#-#-#-#-#-#  VARIABLE DEFINITIONS  -#-#-#-#-#-#-#-#-#-#-#-#
#                                                                     #
# You can define variables that will be substituted later in the      #
# configuration file. This can be useful to allow settings to be      #
# easily changed, or to parameterize a remote includes.               #
#                                                                     #
# Variables may be redefined and may reference other variables.       #
# Value expansion happens at the time the tag is read.                #
<define name="bindip" value="1.2.2.3">
<define name="localips" value="&bindip;/24">

#-#-#-#-#-#-#-#-#-#-#-#-  SERVER DESCRIPTION  -#-#-#-#-#-#-#-#-#-#-#-#-
#                                                                     #
#   Here is where you enter the information about your server.        #
#                                                                     #

<server
        # name: Hostname of your server. Does not need to resolve, but
        # does need to be correct syntax (something.somethingelse.tld).
        name="penguin.omega.example.org"

        # description: Server description. Spaces are allowed.
        description="Waddle World"

        # id: The SID to use for this server. This should not be uncommented
        # unless there is a SID conflict. This must be three characters long.
        # The first character must be a digit [0-9], the remaining two chars
        # may be letters [A-Z] or digits.
        #id="97K"

        # network: Network name given on connect to clients.
        # Should be the same on all servers on the network.
        network="Omega">


#-#-#-#-#-#-#-#-#-#-#-#-   ADMIN INFORMATION   -#-#-#-#-#-#-#-#-#-#-#-#
#                                                                     #
#   Describes the Server Administrator's real name (optionally),      #
#   nick, and email address.                                          #
#                                                                     #

<admin
       # name: Real Name
       name="Johnny English"

       # nick: Nickname (preferably what you use on the network)
       nick="MI5"

       # email: email address. Does not have to be valid
       # but should be for the users to be able to contact you.
       email="MI5@the.best.secret.agent">


#-#-#-#-#-#-#-#-#-#-#-#-   PORT CONFIGURATION   -#-#-#-#-#-#-#-#-#-#-#-
#                                                                     #
#   Enter the port and address bindings here.                         #
#                                                                     #
#                                                                     #
#    ____                _   _____ _     _       ____  _ _   _        #
#   |  _ \ ___  __ _  __| | |_   _| |__ (_)___  | __ )(_) |_| |       #
#   | |_) / _ \/ _` |/ _` |   | | | '_ \| / __| |  _ \| | __| |       #
#   |  _ <  __/ (_| | (_| |   | | | | | | \__ \ | |_) | | |_|_|       #
#   |_| \_\___|\__,_|\__,_|   |_| |_| |_|_|___/ |____/|_|\__(_)       #
#                                                                     #
#  If you want to link servers to InspIRCd you must load the          #
#  spanningtree module! Please see the modules list for               #
#  information on how to load this module! If you do not load this    #
#  module, server ports will NOT work!                                #

<bind
      # address: IP address to bind to if the box that you are hosting
      # on has more than one IP, else the ircd will try to bind to all
      # IP's on the box if this is not defined.
      address=""

      # port: Port for users or servers to be able to connect to.
      # you can select multiple ports by separating them
      # with a - character like the example below.
      port="6697"

      # type: Type of bind block this is. It can either be clients or
      # servers. Whichever you select will be the only type able to connect
      # to this bind section.
      type="clients"

      # ssl: If you want the port(s) in this bind tag to use SSL, set this to
      # the name of a custom <sslprofile> tag that you have defined or one
      # of "openssl", "gnutls", "mbedtls" if you have not defined any. See the
      # wiki page for the SSL module you are using for more details.
      #
      # You will need to load the ssl_openssl module for OpenSSL, ssl_gnutls
      # for GnuTLS and ssl_mbedtls for mbedTLS.
      ssl="gnutls"

      # defer: When this is non-zero, connections will not be handed over to
      # the daemon from the operating system before data is ready.
      # In Linux, the value indicates the time period we'll wait for a
      # connection to come up with data. Don't set it too low!
      # In BSD the value is ignored; only zero and non-zero is possible.
      # Windows ignores this parameter completely.
      # Note: This does not take effect on rehash.
      # To change it on a running bind, you'll have to comment it out,
      # rehash, comment it in and rehash again.
      defer="0"

      # free: When this is enabled the listener will be created regardless of
      # whether the interface that provides the bind address is available. This
      # is useful for if you are starting InspIRCd on boot when the server may
      # not have brought the network interfaces up yet.
      free="no"
>

<bind address="" port="6660-6669" type="clients">

# Listener accepting HTML5 WebSocket connections.
# Requires the websocket module and SHA-1 hashing support (provided by the sha1
# module).
#<bind address="" port="7002" type="clients" hook="websocket">

# You can define a custom <sslprofile> tag which defines the SSL configuration
# for this listener. See the wiki page for the SSL module you are using for
# more details.
#
# Alternatively, you can use one of the default SSL profiles which are created
# when you have not defined any:
#   "openssl" (requires the ssl_openssl module)
#   "gnutls" (requires the ssl_gnutls module)
#   "mbedtls" (requires the ssl_mbedtls module)
#
# When linking servers, the OpenSSL, GnuTLS, and mbedTLS implementations are
# completely link-compatible and can be used alongside each other on each end
# of the link without any significant issues.

<bind address="" port="7000,7001" type="servers">
<bind address="1.2.3.4" port="7005" type="servers" ssl="openssl">


<<<<<<< HEAD
=======
#-#-#-#-#-#-#-#-#-#-  DIE/RESTART CONFIGURATION   -#-#-#-#-#-#-#-#-#-#-
#                                                                     #
#   You can configure the passwords here which you wish to use for    #
#   the /DIE and /RESTART commands. Only trusted ircops who will      #
#   need this ability should know the die and restart password.       #
#                                                                     #

<power
       # hash: what hash these passwords are hashed with.
       # Requires the module for selected hash (m_md5.so, m_sha256.so
       # or m_ripemd160.so) be loaded and the password hashing module
       # (m_password_hash.so) loaded.
       # Options here are: "md5", "sha256" and "ripemd160", or one of
       # these prefixed with "hmac-", e.g.: "hmac-sha256".
       # Optional, but recommended. Create hashed passwords with:
       # /mkpasswd <hash> <password>
       #hash="sha256"

       # diepass: Password for opers to use if they need to shutdown (die)
       # a server.
       #
       # IMPORTANT: leaving this field empty does not disable the use of
       # the DIE command. In order to prevent the use of this command you
       # should remove it from the command privileges of your opers.
       diepass=""

       # restartpass: Password for opers to use if they need to restart
       # a server.
       #
       # IMPORTANT: leaving this field empty does not disable the use of
       # the RESTART command. In order to prevent the use of this command
       # you should remove it from the command privileges of your opers.
       restartpass="">


>>>>>>> 53d822a7
#-#-#-#-#-#-#-#-#-#-  CONNECTIONS CONFIGURATION  -#-#-#-#-#-#-#-#-#-#-#
#                                                                     #
#   This is where you can configure which connections are allowed     #
#   and denied access onto your server. The password is optional.     #
#   You may have as many of these as you require. To allow/deny all   #
#   connections, use a '*' or 0.0.0.0/0.                              #
#                                                                     #
#  -- It is important to note that connect tags are read from the  -- #
#     TOP DOWN. This means that you should have more specific deny    #
#    and allow tags at the top, progressively more general, followed  #
#        by a <connect allow="*" (should you wish to have one).       #
#                                                                     #
# Connect blocks are searched twice for each user - once when the TCP #
# connection is accepted, and once when the user completes their      #
# registration. Most of the information (hostname, ident response,    #
# password, SSL when using STARTTLS, etc) is only available during    #
# the second search, so if you are trying to make a closed server,    #
# you will probably need a connect block just for user registration.  #
# This can be done by using <connect registered="no">                 #

<connect
         # deny: Will not let people connect if they have specified host/IP.
         deny="192.0.2.*">

# connect:reason is the message that users will see if they match a deny block
<connect deny="3ffe::0/32" reason="The 6bone address space is deprecated">

<connect
         # name: Name to use for this connect block. Mainly used for
         # connect class inheriting.
         name="secret"

         # parent: This setting is to specify if this connect class
         # inherits settings from any other. Put the other class's name
         # in here to use its settings as a template - for example,  if
         # you only want to adjust sendq and a password
         parent="main"

         # allow: What IP addresses/hosts to allow for this block.
         allow="203.0.113.*"

         # hash: the hash function this password is hashed with. Requires the
         # module for the selected function (bcrypt, md5, sha1, sha256, or
         # ripemd160) and the password hashing module (password_hash) to be
         # loaded.
         # You may also use any of the above other than bcrypt prefixed with
         # either "hmac-" or "pbkdf2-hmac-" (requires the pbkdf2 module).
         # Create hashed passwords with: /mkpasswd <hash> <password>
         #hash="bcrypt"

         # password: Password to use for this block/user(s)
         password="secret"

         # maxchans: Maximum number of channels a user in this class
         # be in at one time.
         maxchans="20"

         # timeout: How long the server will wait before disconnecting
         # a user if they do not do anything on connect.
         # (Note, this is a client-side thing, if the client does not
         # send /nick, /user or /pass)
         timeout="10"

         # localmax: Maximum local connections per IP (or CIDR mask, see below).
         localmax="3"

         # globalmax: Maximum global (network-wide) connections per IP (or CIDR mask, see below).
         globalmax="3"

         # maxconnwarn: Enable warnings when localmax or globalmax are reached (defaults to on)
         maxconnwarn="off"

         # resolvehostnames: If disabled, no DNS lookups will be performed on connecting users
         # in this class. This can save a lot of resources on very busy servers.
         resolvehostnames="yes"

         # usednsbl: Defines whether or not users in this class are subject to DNSBL. Default is yes.
         # This setting only has effect when the dnsbl module is loaded.
         #usednsbl="yes"

         # useident: Defines if users in this class MUST respond to a ident query or not.
         useident="no"

         # webirc: Restricts usage of this class to the specified WebIRC gateway.
         # This setting only has effect when the cgiirc module is loaded.
         #webirc="name"

         # limit: How many users are allowed in this class
         limit="5000"

         # modes: Usermodes that are set on users in this block on connect.
         # Enabling this option requires that the conn_umodes module be loaded.
         # This entry is highly recommended to use for/with IP Cloaking/masking.
         # For the example to work, this also requires that the "cloaking"
         # module be loaded as well.
         modes="+x"

         # requireident, requiressl, requireaccount: require that users of this
         # block have a valid ident response, use SSL, or have authenticated.
         # Requires ident, sslinfo, or the services_account module, respectively.
         requiressl="on"
         # NOTE: For requireaccount, you must complete the signon prior to full
         # connection. Currently, this is only possible by using SASL
         # authentication; passforward and PRIVMSG NickServ happen after
         # your final connect block has been found.

         # Alternate MOTD file for this connect class. The contents of this file are
         # specified using <files secretmotd="filename"> or <execfiles ...>
         motd="secretmotd"

         # Allow color codes to be processed in the message of the day file.
         # the following characters are valid color code escapes:
         #   \002 or \b = Bold
         #   \037 or \u = Underline
         #   \003 or \c = Color (with a code postfixed to this char)
         #   \017 or \x = Stop all color sequences
         allowmotdcolors="false"

         # port: What port range this user is allowed to connect on. (optional)
         # The ports MUST be set to listen in the bind blocks above.
         port="6697,9999">

<connect
         # name: Name to use for this connect block. Mainly used for
         # connect class inheriting.
         name="main"

         # allow: What IP addresses/hosts to allow for this block.
         allow="*"

         # maxchans: Maximum number of channels a user in this class
         # be in at one time.
         maxchans="20"

         # timeout: How long the server will wait before disconnecting
         # a user if they do not do anything on connect.
         # (Note, this is a client-side thing, if the client does not
         # send /nick, /user or /pass)
         timeout="10"

         # pingfreq: How often the server tries to ping connecting clients.
         pingfreq="2m"

         # hardsendq: maximum amount of data allowed in a client's send queue
         # before they are dropped. Keep this value higher than the length of
         # your network's /LIST or /WHO output, or you will have lots of
         # disconnects from sendq overruns!
         # Setting this to "1M" is equivalent to "1048576", "8K" is 8192, etc.
         hardsendq="1M"

         # softsendq: amount of data in a client's send queue before the server
         # begins delaying their commands in order to allow the sendq to drain
         softsendq="8192"

         # recvq: amount of data allowed in a client's queue before they are dropped.
         # Entering "8K" is equivalent to "8192", see above.
         recvq="8K"

         # threshold: This specifies the amount of command penalty a user is allowed to have
         # before being quit or fakelagged due to flood. Normal commands have a penalty of 1,
         # ones such as /OPER have penalties up to 10.
         #
         # If you are not using fakelag, this should be at least 20 to avoid excess flood kills
         # from processing some commands.
         threshold="10"

         # commandrate: This specifies the maximum rate that commands can be processed.
         # If commands are sent more rapidly, the user's penalty will increase and they will
         # either be fakelagged or killed when they reach the threshold
         #
         # Units are millicommands per second, so 1000 means one line per second.
         commandrate="1000"

         # fakelag: Use fakelag instead of killing users for excessive flood
         #
         # Fake lag stops command processing for a user when a flood is detected rather than
         # immediately killing them; their commands are held in the recvq and processed later
         # as the user's command penalty drops. Note that if this is enabled, flooders will
         # quit with "RecvQ exceeded" rather than "Excess Flood".
         fakelag="on"

         # localmax: Maximum local connections per IP.
         localmax="3"

         # globalmax: Maximum global (network-wide) connections per IP.
         globalmax="3"

         # resolvehostnames: If disabled, no DNS lookups will be performed on connecting users
         # in this class. This can save a lot of resources on very busy servers.
         resolvehostnames="yes"

         # useident: Defines if users in this class must respond to a ident query or not.
         useident="no"

         # limit: How many users are allowed in this class
         limit="5000"

         # modes: Usermodes that are set on users in this block on connect.
         # Enabling this option requires that the conn_umodes module be loaded.
         # This entry is highly recommended to use for/with IP Cloaking/masking.
         # For the example to work, this also requires that the cloaking
         # module be loaded as well.
         modes="+x">


#-#-#-#-#-#-#-#-#-#-#-#-  CIDR CONFIGURATION   -#-#-#-#-#-#-#-#-#-#-#-
#                                                                     #
# CIDR configuration allows detection of clones and applying of       #
# throttle limits across a CIDR range. (A CIDR range is a group of    #
# IPs, for example, the CIDR range 192.168.1.0-192.168.1.255 may be   #
# represented as 192.168.1.0/24). This means that abuse across an ISP #
# is detected and curtailed much easier. Here is a good chart that    #
# shows how many IPs the different CIDRs correspond to:               #
# https://en.wikipedia.org/wiki/IPv4_subnetting_reference             #
# https://en.wikipedia.org/wiki/IPv6_subnetting_reference             #
#                                                                     #

<cidr
      # ipv4clone: specifies how many bits of an IP address should be
      # looked at for clones. The default only looks for clones on a
      # single IP address of a user. You do not want to set this
      # extremely low. (Values are 0-32).
      ipv4clone="32"

      # ipv6clone: specifies how many bits of an IP address should be
      # looked at for clones. The default only looks for clones on a
      # single IP address of a user. You do not want to set this
      # extremely low. (Values are 0-128).
      ipv6clone="128">

# This file has all the information about oper classes, types and o:lines.
# You *MUST* edit it.
<include file="examples/opers.conf.example">

# This file has all the information about server links and ulined servers.
# You *MUST* edit it if you intend to link servers.
<include file="examples/links.conf.example">

#-#-#-#-#-#-#-#-#-#-  MISCELLANEOUS CONFIGURATION  -#-#-#-#-#-#-#-#-#-#
#                                                                     #

# Files block - contains files whose contents are used by the ircd
#
#   motd - displayed on connect and when a user executes /MOTD
# Modules can also define their own files
<files motd="examples/motd.txt.example">

# Example of an executable file include. Note this will be read on rehash,
# not when the command is run.
#<execfiles motd="wget -O - http://www.example.com/motd.txt">

#-#-#-#-#-#-#-#-#-#-#-#-#-#-# DNS SERVER -#-#-#-#-#-#-#-#-#-#-#-#-#-#-#
# If these values are not defined, InspIRCd uses the default DNS resolver
# of your system.

<dns
     # server: DNS server to use to attempt to resolve IP's to hostnames.
     # in most cases, you won't need to change this, as inspircd will
     # automatically detect the nameserver depending on /etc/resolv.conf
     # (or, on Windows, your set nameservers in the registry.)
     # Note that this must be an IP address and not a hostname, because
     # there is no resolver to resolve the name until this is defined!
     #
     # server="127.0.0.1"

     # timeout: time to wait to try to resolve DNS/hostname.
     timeout="5">

# An example of using an IPv6 nameserver
#<dns server="::1" timeout="5">

#-#-#-#-#-#-#-#-#-#-#-#-#-#-#  PID FILE  -#-#-#-#-#-#-#-#-#-#-#-#-#-#-#
#                                                                     #
# Define the path to the PID file here. The PID file can be used to   #
# rehash the ircd from the shell or to terminate the ircd from the    #
# shell using shell scripts, perl scripts, etc... and to monitor the  #
# ircd's state via cron jobs. If this is a relative path, it will be  #
# relative to the configuration directory, and if it is not defined,  #
# the default of 'inspircd.pid' is used.                              #
#                                                                     #

#<pid file="/path/to/inspircd.pid">

#-#-#-#-#-#-#-#-#-#-#-#-#- BANLIST LIMITS #-#-#-#-#-#-#-#-#-#-#-#-#-#-#
#                                                                     #
# Use these tags to customise the ban limits on a per channel basis.  #
# The tags are read from top to bottom, and any tag found which       #
# matches the channels name applies the banlimit to that channel.     #
# It is advisable to put an entry with the channel as '*' at the      #
# bottom of the list. If none are specified or no maxbans tag is      #
# matched, the banlist size defaults to 100 entries.                  #
#                                                                     #

<banlist chan="#largechan" limit="200">
<banlist chan="*" limit="100">

#-#-#-#-#-#-#-#-#-#-#-  DISABLED FEATURES  -#-#-#-#-#-#-#-#-#-#-#-#-#-#
#                                                                     #
# This tag is optional, and specifies one or more features which are  #
# not available to non-operators.                                     #
#                                                                     #
# For example you may wish to disable NICK and prevent non-opers from #
# changing their nicknames.                                           #
# Note that any disabled commands take effect only after the user has #
# 'registered' (e.g. after the initial USER/NICK/PASS on connection)  #
# so for example disabling NICK will not cripple your network.        #
#                                                                     #
# You can also define if you want to disable any channelmodes         #
# or usermodes from your users.                                       #
#                                                                     #
# `fakenonexistant' will make the ircd pretend that nonexistant       #
# commands simply don't exist to non-opers ("no such command").       #
#                                                                     #
#<disabled commands="TOPIC MODE" usermodes="" chanmodes="" fakenonexistant="yes">


#-#-#-#-#-#-#-#-#-#-#-#-#-#-#-  RTFM LINE  -#-#-#-#-#-#-#-#-#-#-#-#-#-#
#                                                                     #
#   Just remove this... Its here to make you read ALL of the config   #
#   file options ;)                                                   #

<die value="You should probably edit your config *PROPERLY* and try again.">



#-#-#-#-#-#-#-#-#-#-#-#-#-  SERVER OPTIONS   -#-#-#-#-#-#-#-#-#-#-#-#-#
#                                                                     #
#   Settings to define which features are usable on your server.      #
#                                                                     #

<options
         # prefixquit: What (if anything) users' quit messages
         # should be prefixed with.
         prefixquit="Quit: "

         # suffixquit: What (if anything) users' quit messages
         # should be suffixed with.
         suffixquit=""

         # prefixpart: What (if anything) users' part messages
         # should be prefixed with.
         prefixpart="&quot;"
         # NOTE: Use "\"" instead of "&quot;" if not using <config format="xml">

         # suffixpart: What (if anything) users' part message
         # should be suffixed with.
         suffixpart="&quot;"

         # fixedquit: Set all users' quit messages to this value.
         #fixedquit=""

         # fixedpart: Set all users' part messages in all channels
         # to this value.
         #fixedpart=""

         # syntaxhints: If enabled, if a user fails to send the correct parameters
         # for a command, the ircd will give back some help text of what
         # the correct parameters are.
         syntaxhints="no"

         # casemapping: This sets the case mapping method to be used by the
         # server. This MUST be the same on all servers. Possible values are:
         # "ascii" (recommended)
         # "rfc1459" (default, required for linking to 2.0 servers)
         # NOTE: if you are using the nationalchars module this setting will be
         # ignored. You should use <nationalchars:casemapping> instead.
         casemapping="ascii"

         # cyclehostsfromuser: If enabled, the source of the mode change for
         # cyclehosts will be the user who cycled. This can look nicer, but
         # triggers anti-takeover mechanisms of some obsolete bots.
         cyclehostsfromuser="no"

         # announcets: If set to yes, when the timestamp on a channel changes, all users
         # in the channel will be sent a NOTICE about it.
         announcets="yes"

         # allowmismatch: Setting this option to yes will allow servers to link even
         # if they don't have the same "optionally common" modules loaded. Setting this to
         # yes may introduce some desyncs and unwanted behaviour.
         allowmismatch="no"

         # defaultbind: Sets the default for <bind> tags without an address. Choices are
         # ipv4 or ipv6; if not specified, IPv6 will be used if your system has support,
         # falling back to IPv4 otherwise.
         defaultbind="auto"

         # hostintopic: If enabled, channels will show the host of the topic setter
         # in the topic. If set to no, it will only show the nick of the topic setter.
         hostintopic="yes"

         # pingwarning: If a server does not respond to a ping within this period,
         # it will send a notice to opers with snomask +l informing that the server
         # is about to ping timeout.
         pingwarning="15"

         # serverpingfreq: How often pings are sent between servers.
         serverpingfreq="1m"

         # defaultmodes: What modes are set on a empty channel when a user
         # joins it and it is unregistered.
         defaultmodes="not"

         # xlinemessage: This is the text that is sent to a user when they are
         # banned from the server.
         xlinemessage="You're banned! Email irc@example.com with the ERROR line below for help."

         # exemptchanops: exemptions for channel access restrictions based on prefix.
         exemptchanops="nonick:v flood:o"

         # invitebypassmodes: This allows /invite to bypass other channel modes.
         # (Such as +k, +j, +l, etc.)
         invitebypassmodes="yes"

         # nosnoticestack: This prevents snotices from 'stacking' and giving you
         # the message saying '(last message repeated X times)'. Defaults to no.
         nosnoticestack="no">


#-#-#-#-#-#-#-#-#-#-#-# PERFORMANCE CONFIGURATION #-#-#-#-#-#-#-#-#-#-#
#                                                                     #

<performance
             # netbuffersize: Size of the buffer used to receive data from clients.
             # The ircd may only read this amount of text in 1 go at any time.
             netbuffersize="10240"

             # somaxconn: The maximum number of connections that may be waiting
             # in the accept queue. This is *NOT* the total maximum number of
             # connections per server. Some systems may only allow this to be up
             # to 5, while others (such as Linux and *BSD) default to 128.
             # Setting this above the limit imposed by your OS can have undesired
             # effects.
             somaxconn="128"

             # softlimit: This optional feature allows a defined softlimit for
             # connections. If defined, it sets a soft max connections value.
             softlimit="12800"

             # clonesonconnect: If this is set to false, we won't check for clones
             # on initial connection, but only after the DNS check is done.
             # This can be useful where your main class is more restrictive
             # than some other class a user can be assigned after DNS lookup is complete.
             # Turning this option off will make the server spend more time on users we may
             # potentially not want. Normally this should be neglible, though.
             # Default value is true
             clonesonconnect="true"

             # quietbursts: When syncing or splitting from a network, a server
             # can generate a lot of connect and quit messages to opers with
             # +C and +Q snomasks. Setting this to yes squelches those messages,
             # which makes it easier for opers, but degrades the functionality of
             # bots like BOPM during netsplits.
             quietbursts="yes">

#-#-#-#-#-#-#-#-#-#-#-# SECURITY CONFIGURATION  #-#-#-#-#-#-#-#-#-#-#-#
#                                                                     #

<security
          # allowcoreunload: If this value is set to yes, Opers will be able to
          # unload core modules (e.g. core_privmsg).
          allowcoreunload="no"

          # announceinvites: This option controls which members of the channel
          # receive an announcement when someone is INVITEd. Available values:
          # 'none' - don't send invite announcements
          # 'all' - send invite announcements to all members
          # 'ops' - send invite announcements to ops and higher ranked users
          # 'dynamic' - send invite announcements to halfops (if available) and
          #             higher ranked users. This is the recommended setting.
          announceinvites="dynamic"

          # hideulines: If this value is set to yes, U-lined servers will
          # be hidden from non-opers in /links and /map.
          hideulines="no"

          # flatlinks: If this value is set to yes, /map and /links will
          # be flattened when shown to non-opers.
          flatlinks="no"

          # hidewhois: When defined, the given text will be used in place
          # of the server a user is on when whoised by a non-oper. Most
          # networks will want to set this to something like "*.netname.net"
          # to conceal the actual server a user is on.
          # Note that enabling this will cause users' idle times to only be
          # shown when the format /WHOIS <nick> <nick> is used.
          hidewhois=""

          # hidebans: If this value is set to yes, when a user is banned ([gkz]lined)
          # only opers will see the ban message when the user is removed
          # from the server.
          hidebans="no"

          # hidekills: If defined, replaces who set a /kill with a custom string.
          hidekills=""

          # hideulinekills: Hide kills from clients of ulined servers from server notices.
          hideulinekills="yes"

          # hidesplits: If enabled, non-opers will not be able to see which
          # servers split in a netsplit, they will only be able to see that one
          # occurred (If their client has netsplit detection).
          hidesplits="no"

          # maxtargets: Maximum number of targets per command.
          # (Commands like /notice, /privmsg, /kick, etc)
          maxtargets="20"

          # customversion: A custom message to be displayed in the comments field
          # of the VERSION command response. This does not hide the InspIRCd version.
          customversion=""

          # operspywhois: show opers (users/auspex) the +s channels a user is in. Values:
          #  splitmsg  Split with an explanatory message
          #  yes       Split with no explanatory message
          #  no        Do not show
          operspywhois="no"

          # runasuser: If this is set, InspIRCd will attempt to switch
          # to run as this user, which allows binding of ports under 1024.
          # You should NOT set this unless you are starting as root.
          # NOT SUPPORTED/NEEDED UNDER WINDOWS.
          #runasuser=""

          # runasgroup: If this is set, InspIRCd will attempt to switch
          # to run as this group, which allows binding of ports under 1024.
          # You should NOT set this unless you are starting as root.
          # NOT SUPPORTED/NEEDED UNDER WINDOWS.
          #runasgroup=""

          # restrictbannedusers: If this is set to yes, InspIRCd will not allow users
          # banned on a channel to change nickname or message channels they are
          # banned on.
          restrictbannedusers="yes"

          # genericoper: Setting this value to yes makes all opers on this server
          # appear as 'is an IRC operator' in their WHOIS, regardless of their
          # oper type, however oper types are still used internally. This only
          # affects the display in WHOIS.
          genericoper="no"

          # userstats: /stats commands that users can run (opers can run all).
          userstats="Pu">

#-#-#-#-#-#-#-#-#-#-#-#-# LIMITS CONFIGURATION  #-#-#-#-#-#-#-#-#-#-#-#
#                                                                     #
# This configuration tag defines the maximum sizes of various types   #
# on IRC, such as the maximum length of a channel name, and the       #
# maximum length of a channel. Note that with the exception of the    #
# identmax value all values given here are the exact values you would #
# expect to see on IRC. This contrasts with the older InspIRCd        #
# releases where these values would be one character shorter than     #
# defined to account for a null terminator on the end of the text.    #
#                                                                     #
# These values should match network-wide otherwise issues will occur. #
#                                                                     #
# The highest safe value you can set any of these options to is 500,  #
# but it is recommended that you keep them somewhat                   #
# near their defaults (or lower).                                     #

<limits
        # maxnick: Maximum length of a nickname.
        maxnick="30"

        # maxchan: Maximum length of a channel name.
        maxchan="64"

        # maxmodes: Maximum number of mode changes per line.
        maxmodes="20"

        # maxident: Maximum length of a ident/username.
        maxident="10"

        # maxhost: Maximum length of a hostname.
        maxhost="64"

        # maxquit: Maximum length of a quit message.
        maxquit="255"

        # maxtopic: Maximum length of a channel topic.
        maxtopic="307"

        # maxkick: Maximum length of a kick message.
        maxkick="255"

        # maxgecos: Maximum length of a GECOS (realname).
        maxgecos="128"

        # maxaway: Maximum length of an away message.
        maxaway="200">

#-#-#-#-#-#-#-#-#-#-#-#-# PATHS CONFIGURATION #-#-#-#-#-#-#-#-#-#-#-#-#
#                                                                     #
# This configuration tag defines the location that InspIRCd stores    #
# various types of files such as configuration files, log files and   #
# modules. You will probably not need to change these from the values #
# set when InspIRCd was built unless you are using a binary package   #
# where you do not have the ability to set build time configuration.  #
#<path configdir="conf" datadir="data" logdir="logs" moduledir="modules">

#-#-#-#-#-#-#-#-#-#-#-#-#-#-#-#-#-#-#-#-#-#-#-#-#-#-#-#-#-#-#-#-#-#-#-#
# Logging
# -------
#
# Logging is covered with the <log> tag, which you may use to change
# the behaviour of the logging of the IRCd.
#
# An example log tag would be:
#  <log method="file" type="OPER" level="default" target="opers.log">
# which would log all information on /oper (failed and successful) to
# a file called opers.log.
#
# There are many different types which may be used, and modules may
# generate their own. A list of useful types:
#  - USERS - information relating to user connection and disconnection
#  - OPER - succesful and failed oper attempts
#  - KILL - kill related messages
#  - snomask - server notices (*all* snomasks will be logged)
#  - FILTER - messages related to filter matches (filter module)
#  - CONFIG - configuration related messages
#  - COMMAND - die and restart messages, and messages related to unknown user types
#  - SOCKET - socket engine informational/error messages
#  - MODULE - module related messages
#  - STARTUP - messages related to starting up the server
#
# You may also log *everything* by using a type of *, and subtract things out
# of that by using -TYPE - for example "* -USERINPUT -USEROUTPUT".
#
# Useful levels are:
#  - default (general messages, including errors)
#  - sparse (misc error messages)
#  - debug (debug messages)
#
# Some types only produce output in the debug level, those are:
#  - BANCACHE - ban cache debug messages
#  - CHANNELS - information relating to joining/creating channels
#  - CULLLIST - debug messages related to issues with removing users
#  - RESOLVER - DNS related debug messages
#  - CONNECTCLASS - Connection class debug messages
#  - USERINPUT
#  - USEROUTPUT
#
# If your server is producing a high levels of log messages you can also set the
# flush="[positive number]" attribute to specify how many log messages should be
# buffered before flushing to disk. You should probably not specify this unless
# you are having problems.
#
# The following log tag is highly default and uncustomised. It is recommended you
# sort out your own log tags. This is just here so you get some output.

<log method="file" type="* -USERINPUT -USEROUTPUT" level="default" target="ircd.log">

#-#-#-#-#-#-#-#-#-#-#-#-#-  WHOWAS OPTIONS   -#-#-#-#-#-#-#-#-#-#-#-#-#
#                                                                     #
# This tag lets you define the behaviour of the /whowas command of    #
# your server.                                                        #
#                                                                     #

<whowas
        # groupsize: Maximum entries per nick shown when performing
        # a /whowas nick.
        groupsize="10"

        # maxgroups: Maximum number of nickgroups that can be added to
        # the list so that /whowas does not use a lot of resources on
        # large networks.
        maxgroups="100000"

        # maxkeep: Maximum time a nick is kept in the whowas list
        # before being pruned. Time may be specified in seconds,
        # or in the following format: 1y2w3d4h5m6s. Minimum is
        # 1 hour.
        maxkeep="3d">

#-#-#-#-#-#-#-#-#-#-#-#-#-#-  BAN OPTIONS  -#-#-#-#-#-#-#-#-#-#-#-#-#-#
#                                                                     #
# The ban tags define nick masks, host masks and ip ranges which are  #
# banned from your server. All details in these tags are local to     #
# Your server.                                                        #
#                                                                     #

<badip
       # ipmask: IP range to ban. Wildcards and CIDR can be used.
       ipmask="192.0.2.69"

       # reason: Reason to display when user is disconnected.
       reason="No porn here thanks.">

<badnick
         # nick: Nick to disallow. Wildcards are supported.
         nick="ChanServ"

         # reason: Reason to display on /nick.
         reason="Reserved for a network service">

<badhost
         # host: ident@hostname to ban.
         # Wildcards and CIDR (if you specify an IP) can be used.
         host="*@banneduser.example.net"

         # reason: Reason to display when user is disconnected
         reason="Evading Bans">

<badhost host="root@*" reason="Don't IRC as root!">
<badhost host="*@198.51.100.0/24" reason="This subnet is bad.">

# exception: Hosts that are exempt from [kgz]lines.
<exception
           # host: ident@hostname to exempt.
           # Wildcards and CIDR (if you specify an IP) can be used.
           host="*@ircop.example.com"

           # reason: Reason for exception. Only shown in /stats e
           reason="Oper's hostname">

#-#-#-#-#-#-#-#-#-#-#- INSANE BAN OPTIONS  -#-#-#-#-#-#-#-#-#-#-#-#-#-#
#                                                                     #
# This optional tag allows you to specify how wide a gline, eline,    #
# kline, zline or qline can be before it is forbidden from being      #
# set. By setting hostmasks="yes", you can allow all G, K, E lines,   #
# no matter how many users the ban would cover. This is not           #
# recommended! By setting ipmasks="yes", you can allow all Z lines,   #
# no matter how many users these cover too. Needless to say we        #
# don't recommend you do this, or, set nickmasks="yes", which will    #
# allow any qline.                                                    #
#                                                                     #

<insane
        # hostmasks: Allow bans with insane hostmasks. (over-reaching bans)
        hostmasks="no"

        # ipmasks: Allow bans with insane ipmasks. (over-reaching bans)
        ipmasks="no"

        # nickmasks: Allow bans with insane nickmasks. (over-reaching bans)
        nickmasks="no"

        # trigger: What percentage of users on the network to trigger
        # specifying an insane ban as. The default is 95.5%, which means
        # if you have a 1000 user network, a ban will not be allowed if it
        # will be banning 955 or more users.
        trigger="95.5">


#-#-#-#-#-#-#-#-#-#-#-#-#-#-#-#-#- YAWN  -#-#-#-#-#-#-#-#-#-#-#-#-#-#-#
#                                                                     #
#   You should already know what to do here :)                        #

<die value="User error. You didn't edit your config properly. Go back and try again.">

#-#-#-#-#-#-#-#-#-#-#-#-#-#-#-#-# MODULES #-#-#-#-#-#-#-#-#-#-#-#-#-#-#
#    ____                _   _____ _     _       ____  _ _   _        #
#   |  _ \ ___  __ _  __| | |_   _| |__ (_)___  | __ )(_) |_| |       #
#   | |_) / _ \/ _` |/ _` |   | | | '_ \| / __| |  _ \| | __| |       #
#   |  _ <  __/ (_| | (_| |   | | | | | | \__ \ | |_) | | |_|_|       #
#   |_| \_\___|\__,_|\__,_|   |_| |_| |_|_|___/ |____/|_|\__(_)       #
#                                                                     #
# Well done, you've reached the end of the basic configuration, your  #
# ircd should now start if you want to try it out! (./inspircd start) #
#                                                                     #
# We now suggest you read and edit modules.conf, as modules are what  #
# provide almost all the features of InspIRCd. :)                     #
#                                                                     #
# The default does nothing -- we include it for simplicity for you.   #
<include file="examples/modules.conf.example">

# Here are some pre-built modules.conf files that closely match the
# default configurations of some popular IRCd's. You still may want to
# look over them and make sure if everything is correct for you and setup
# the proper SSL information.
#
# *NOTE*: These files have no comments for what the modules do. If you
# are interested in that, please read the modules.conf.example. It is also
# recommended that you make your own modules file based on modules.conf.example.

# Settings similar to UnrealIRCd defaults.
#<include file="examples/modules/unrealircd.conf.example">

# Settings similar to Charybdis IRCd defaults.
#<include file="examples/modules/charybdis.conf.example">

#-#-#-#-#-#-#-#-#-#-#-# SERVICES CONFIGURATION  #-#-#-#-#-#-#-#-#-#-#-#
#                                                                     #
# If you use services you will probably want to include one of the    #
# following files which set up aliases, nick reservations and filter  #
# exemptions for services pseudoclients:                              #
#
# Anope users should uncomment this:
#<include file="examples/services/anope.conf.example">
#
# Atheme users should uncomment this:
#<include file="examples/services/atheme.conf.example">
#
# Users of other services should uncomment this:
#<include file="examples/services/generic.conf.example">

#########################################################################
#                                                                       #
#                     - InspIRCd Development Team -                     #
#                        https://www.inspircd.org                       #
#                                                                       #
#########################################################################<|MERGE_RESOLUTION|>--- conflicted
+++ resolved
@@ -203,44 +203,6 @@
 <bind address="1.2.3.4" port="7005" type="servers" ssl="openssl">
 
 
-<<<<<<< HEAD
-=======
-#-#-#-#-#-#-#-#-#-#-  DIE/RESTART CONFIGURATION   -#-#-#-#-#-#-#-#-#-#-
-#                                                                     #
-#   You can configure the passwords here which you wish to use for    #
-#   the /DIE and /RESTART commands. Only trusted ircops who will      #
-#   need this ability should know the die and restart password.       #
-#                                                                     #
-
-<power
-       # hash: what hash these passwords are hashed with.
-       # Requires the module for selected hash (m_md5.so, m_sha256.so
-       # or m_ripemd160.so) be loaded and the password hashing module
-       # (m_password_hash.so) loaded.
-       # Options here are: "md5", "sha256" and "ripemd160", or one of
-       # these prefixed with "hmac-", e.g.: "hmac-sha256".
-       # Optional, but recommended. Create hashed passwords with:
-       # /mkpasswd <hash> <password>
-       #hash="sha256"
-
-       # diepass: Password for opers to use if they need to shutdown (die)
-       # a server.
-       #
-       # IMPORTANT: leaving this field empty does not disable the use of
-       # the DIE command. In order to prevent the use of this command you
-       # should remove it from the command privileges of your opers.
-       diepass=""
-
-       # restartpass: Password for opers to use if they need to restart
-       # a server.
-       #
-       # IMPORTANT: leaving this field empty does not disable the use of
-       # the RESTART command. In order to prevent the use of this command
-       # you should remove it from the command privileges of your opers.
-       restartpass="">
-
-
->>>>>>> 53d822a7
 #-#-#-#-#-#-#-#-#-#-  CONNECTIONS CONFIGURATION  -#-#-#-#-#-#-#-#-#-#-#
 #                                                                     #
 #   This is where you can configure which connections are allowed     #
