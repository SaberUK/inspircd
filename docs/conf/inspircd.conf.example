--- conflicted
+++ resolved
@@ -610,22 +610,12 @@
          serverpingfreq="60"
 
          # defaultmodes: What modes are set on a empty channel when a user
-<<<<<<< HEAD
-         # joins it and it is unregistered. This is similar to Asuka's
-         # autochanmodes.
+         # joins it and it is unregistered.
          defaultmodes="not"
-=======
-         # joins it and it is unregistered.
-         defaultmodes="nt"
->>>>>>> 493ff75f
 
          # xlinemessage: This is the text that is sent to a user when they are
          # banned from the server.
-<<<<<<< HEAD
          xlinemessage="You're banned! Email irc@example.com with the ERROR line below for help."
-=======
-         moronbanner="You're banned! Email abuse@example.com with the ERROR line below for help."
->>>>>>> 493ff75f
 
          # exemptchanops: exemptions for channel access restrictions based on prefix.
          exemptchanops="nonick:v flood:o"
@@ -636,16 +626,7 @@
 
          # nosnoticestack: This prevents snotices from 'stacking' and giving you
          # the message saying '(last message repeated X times)'. Defaults to no.
-<<<<<<< HEAD
          nosnoticestack="no">
-=======
-         nosnoticestack="no"
-
-         # welcomenotice: When turned on, this sends a NOTICE to connecting users
-         # with the text Welcome to <networkname>! after successful registration.
-         # Defaults to yes.
-         welcomenotice="yes">
->>>>>>> 493ff75f
 
 
 #-#-#-#-#-#-#-#-#-#-#-# PERFORMANCE CONFIGURATION #-#-#-#-#-#-#-#-#-#-#
@@ -664,15 +645,6 @@
              # effects.
              somaxconn="128"
 
-<<<<<<< HEAD
-=======
-             # limitsomaxconn: By default, somaxconn (see above) is limited to a
-             # safe maximum value in the 2.0 branch for compatibility reasons.
-             # This setting can be used to disable this limit, forcing InspIRCd
-             # to use the value specified above.
-             limitsomaxconn="true"
-
->>>>>>> 493ff75f
              # softlimit: This optional feature allows a defined softlimit for
              # connections. If defined, it sets a soft max connections value.
              softlimit="12800"
@@ -853,7 +825,7 @@
 # to do what they want.
 #
 # An example log tag would be:
-#  <log method="file" type="OPER" level="default" target="logs/opers.log">
+#  <log method="file" type="OPER" level="default" target="opers.log">
 # which would log all information on /oper (failed and successful) to
 # a file called opers.log.
 #
@@ -890,7 +862,7 @@
 # The following log tag is highly default and uncustomised. It is recommended you
 # sort out your own log tags. This is just here so you get some output.
 
-<log method="file" type="* -USERINPUT -USEROUTPUT" level="default" target="logs/ircd.log">
+<log method="file" type="* -USERINPUT -USEROUTPUT" level="default" target="ircd.log">
 
 #-#-#-#-#-#-#-#-#-#-#-#-#-  WHOWAS OPTIONS   -#-#-#-#-#-#-#-#-#-#-#-#-#
 #                                                                     #
