--- conflicted
+++ resolved
@@ -35,20 +35,8 @@
 #include <openssl/err.h>
 
 #ifdef _WIN32
-<<<<<<< HEAD
-# pragma comment(lib, "libcrypto.lib")
-# pragma comment(lib, "libssl.lib")
-# pragma comment(lib, "user32.lib")
-# pragma comment(lib, "advapi32.lib")
-# pragma comment(lib, "libgcc.lib")
-# pragma comment(lib, "libmingwex.lib")
-# pragma comment(lib, "gdi32.lib")
-=======
 # pragma comment(lib, "ssleay32.lib")
 # pragma comment(lib, "libeay32.lib")
-# undef MAX_DESCRIPTORS
-# define MAX_DESCRIPTORS 10000
->>>>>>> 2cc3d7ec
 #endif
 
 /* $CompileFlags: pkgconfversion("openssl","0.9.7") pkgconfincludes("openssl","/openssl/ssl.h","") */
@@ -81,12 +69,21 @@
 	 public:
 		DHParams(const std::string& filename)
 		{
+#ifdef _WIN32
+			BIO* dhpfile = BIO_new_file(filename.c_str(), "r");
+#else
 			FILE* dhpfile = fopen(filename.c_str(), "r");
+#endif
 			if (dhpfile == NULL)
 				throw Exception("Couldn't open DH file " + filename + ": " + strerror(errno));
 
+#ifdef _WIN32
+			dh = PEM_read_bio_DHparams(dhpfile, NULL, NULL, NULL);
+			BIO_free(dhpfile);
+#else
 			dh = PEM_read_DHparams(dhpfile, NULL, NULL, NULL);
 			fclose(dhpfile);
+#endif
 			if (!dh)
 				throw Exception("Couldn't read DH params from file " + filename);
 		}
@@ -211,7 +208,6 @@
 				}
 			}
 
-<<<<<<< HEAD
 			/* Load our keys and certificates
 			 * NOTE: OpenSSL's error logging API sucks, don't blame us for this clusterfuck.
 			 */
@@ -224,29 +220,6 @@
 
 			filename = ServerInstance->Config->Paths.PrependConfig(tag->getString("keyfile", "key.pem"));
 			if ((!ctx.SetPrivateKey(filename)) || (!clictx.SetPrivateKey(filename)))
-=======
-#ifdef _WIN32
-		BIO* dhpfile = BIO_new_file(dhfile.c_str(), "r");
-#else
-		FILE* dhpfile = fopen(dhfile.c_str(), "r");
-#endif
-		DH* ret;
-
-		if (dhpfile == NULL)
-		{
-			ServerInstance->Logs->Log("m_ssl_openssl",DEFAULT, "m_ssl_openssl.so Couldn't open DH file %s: %s", dhfile.c_str(), strerror(errno));
-			throw ModuleException("Couldn't open DH file " + dhfile + ": " + strerror(errno));
-		}
-		else
-		{
-#ifdef _WIN32
-			ret = PEM_read_bio_DHparams(dhpfile, NULL, NULL, NULL);
-			BIO_free(dhpfile);
-#else
-			ret = PEM_read_DHparams(dhpfile, NULL, NULL, NULL);
-#endif
-			if ((SSL_CTX_set_tmp_dh(ctx, ret) < 0) || (SSL_CTX_set_tmp_dh(clictx, ret) < 0))
->>>>>>> 2cc3d7ec
 			{
 				ERR_print_errors_cb(error_callback, this);
 				throw Exception("Can't read key file: " + lasterr);
@@ -261,19 +234,12 @@
 			}
 		}
 
-<<<<<<< HEAD
 		const std::string& GetName() const { return name; }
 		SSL* CreateServerSession() { return ctx.CreateSession(); }
 		SSL* CreateClientSession() { return clictx.CreateSession(); }
 		const EVP_MD* GetDigest() { return digest; }
 	};
 }
-=======
-#ifndef _WIN32
-		fclose(dhpfile);
-#endif
-	}
->>>>>>> 2cc3d7ec
 
 static int OnVerify(int preverify_ok, X509_STORE_CTX *ctx)
 {
@@ -395,8 +361,14 @@
 		char buf[512];
 		X509_NAME_oneline(X509_get_subject_name(cert), buf, sizeof(buf));
 		certinfo->dn = buf;
+		// Make sure there are no chars in the string that we consider invalid
+		if (certinfo->dn.find_first_of("\r\n") != std::string::npos)
+			certinfo->dn.clear();
+
 		X509_NAME_oneline(X509_get_issuer_name(cert), buf, sizeof(buf));
 		certinfo->issuer = buf;
+		if (certinfo->issuer.find_first_of("\r\n") != std::string::npos)
+			certinfo->issuer.clear();
 
 		if (!X509_digest(cert, profile->GetDigest(), md, &n))
 		{
@@ -697,26 +669,12 @@
 		}
 	}
 
-<<<<<<< HEAD
 	void OnUserConnect(LocalUser* user) CXX11_OVERRIDE
 	{
 		IOHook* hook = user->eh.GetIOHook();
 		if (hook && hook->prov->creator == this)
 			static_cast<OpenSSLIOHook*>(hook)->TellCiphersAndFingerprint(user);
 	}
-=======
-		char buf[512];
-		X509_NAME_oneline(X509_get_subject_name(cert), buf, sizeof(buf));
-		certinfo->dn = buf;
-		// Make sure there are no chars in the string that we consider invalid
-		if (certinfo->dn.find_first_of("\r\n") != std::string::npos)
-			certinfo->dn.clear();
-
-		X509_NAME_oneline(X509_get_issuer_name(cert), buf, sizeof(buf));
-		certinfo->issuer = buf;
-		if (certinfo->issuer.find_first_of("\r\n") != std::string::npos)
-			certinfo->issuer.clear();
->>>>>>> 2cc3d7ec
 
 	void OnCleanup(int target_type, void* item) CXX11_OVERRIDE
 	{
