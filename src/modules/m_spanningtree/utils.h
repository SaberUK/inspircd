--- conflicted
+++ resolved
@@ -128,19 +128,11 @@
 
 	/** Send a message from this server to one other local or remote
 	 */
-<<<<<<< HEAD
 	bool DoOneToOne(const std::string& prefix, const std::string& command, const parameterlist& params, const std::string& target);
 
 	/** Send a message from this server to all but one other, local or remote
 	 */
 	bool DoOneToAllButSender(const std::string &prefix, const std::string &command, const parameterlist& params, const std::string& omit);
-=======
-	bool DoOneToOne(const std::string &prefix, const std::string &command, const parameterlist &params, const std::string& target);
-
-	/** Send a message from this server to all but one other, local or remote
-	 */
-	bool DoOneToAllButSender(const std::string &prefix, const std::string &command, const parameterlist &params, const std::string& omit);
->>>>>>> e0ff94b3
 
 	/** Send a message from this server to all others
 	 */
