--- conflicted
+++ resolved
@@ -152,21 +152,15 @@
 			" MAXHOST="+ConvToStr(ServerInstance->Config->Limits.MaxHost)+
 			extra+
 			" PREFIX="+ServerInstance->Modes->BuildPrefixes()+
-<<<<<<< HEAD
 			" CHANMODES="+ServerInstance->Modes->GiveModeList(MODETYPE_CHANNEL)+
-			" USERMODES="+ServerInstance->Modes->GiveModeList(MODETYPE_USER)
-			);
-=======
-			" CHANMODES="+ServerInstance->Modes->GiveModeList(MASK_CHANNEL)+
-			" USERMODES="+ServerInstance->Modes->GiveModeList(MASK_USER)+
+			" USERMODES="+ServerInstance->Modes->GiveModeList(MODETYPE_USER)+
 			// XXX: Advertise the presence or absence of m_globops in CAPAB CAPABILITIES.
 			// Services want to know about it, and since m_globops was not marked as VF_(OPT)COMMON
 			// in 2.0, we advertise it here to not break linking to previous versions.
 			// Protocol version 1201 (1.2) does not have this issue because we advertise m_globops
 			// to 1201 protocol servers irrespectively of its module flags.
-			(ServerInstance->Modules->Find("m_globops.so") != NULL ? " GLOBOPS=1" : " GLOBOPS=0")+
-			" SVSPART=1");
->>>>>>> 2cc3d7ec
+			(ServerInstance->Modules->Find("m_globops.so") != NULL ? " GLOBOPS=1" : " GLOBOPS=0")
+			);
 
 	this->WriteLine("CAPAB END");
 }
