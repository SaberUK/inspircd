/*
 * InspIRCd -- Internet Relay Chat Daemon
 *
 *   Copyright (C) 2009-2010 Daniel De Graaf <danieldg@inspircd.org>
 *   Copyright (C) 2008 Robin Burchell <robin+git@viroteck.net>
 *   Copyright (C) 2008 Dennis Friis <peavey@inspircd.org>
 *   Copyright (C) 2008 Craig Edwards <craigedwards@brainbox.cc>
 *
 * This file is part of InspIRCd.  InspIRCd is free software: you can
 * redistribute it and/or modify it under the terms of the GNU General Public
 * License as published by the Free Software Foundation, version 2.
 *
 * This program is distributed in the hope that it will be useful, but WITHOUT
 * ANY WARRANTY; without even the implied warranty of MERCHANTABILITY or FITNESS
 * FOR A PARTICULAR PURPOSE.  See the GNU General Public License for more
 * details.
 *
 * You should have received a copy of the GNU General Public License
 * along with this program.  If not, see <http://www.gnu.org/licenses/>.
 */


#include "inspircd.h"
#include "commands.h"
#include "treeserver.h"
#include "treesocket.h"

/** FJOIN, almost identical to TS6 SJOIN, except for nicklist handling. */
CmdResult CommandFJoin::Handle(User* srcuser, std::vector<std::string>& params)
{
	/* 1.1+ FJOIN works as follows:
	 *
	 * Each FJOIN is sent along with a timestamp, and the side with the lowest
	 * timestamp 'wins'. From this point on we will refer to this side as the
	 * winner. The side with the higher timestamp loses, from this point on we
	 * will call this side the loser or losing side. This should be familiar to
	 * anyone who's dealt with dreamforge or TS6 before.
	 *
	 * When two sides of a split heal and this occurs, the following things
	 * will happen:
	 *
	 * If the timestamps are exactly equal, both sides merge their privilages
	 * and users, as in InspIRCd 1.0 and ircd2.8. The channels have not been
	 * re-created during a split, this is safe to do.
	 *
	 * If the timestamps are NOT equal, the losing side removes all of its
	 * modes from the channel, before introducing new users into the channel
	 * which are listed in the FJOIN command's parameters. The losing side then
	 * LOWERS its timestamp value of the channel to match that of the winning
	 * side, and the modes of the users of the winning side are merged in with
	 * the losing side.
	 *
	 * The winning side on the other hand will ignore all user modes from the
	 * losing side, so only its own modes get applied. Life is simple for those
	 * who succeed at internets. :-)
	 *
	 * Syntax:
	 * :<sid> FJOIN <chan> <TS> <modes> :[<member> [<member> ...]]
	 * The last parameter is a list consisting of zero or more channel members
	 * (permanent channels may have zero users). Each entry on the list is in the
	 * following format:
	 * [[<modes>,]<uuid>[:<membid>]
	 * <modes> is a concatenation of the mode letters the user has on the channel
	 * (e.g.: "ov" if the user is opped and voiced). The order of the mode letters
	 * are not important but if a server ecounters an unknown mode letter, it will
	 * drop the link to avoid desync.
	 *
	 * InspIRCd 2.0 and older required a comma before the uuid even if the user
	 * had no prefix modes on the channel, InspIRCd 2.2 and later does not require
	 * a comma in this case anymore.
	 *
	 * <membid> is a positive integer representing the id of the membership.
	 * If not present (in FJOINs coming from pre-1205 servers), 0 is assumed.
	 *
	 */

	time_t TS = ServerCommand::ExtractTS(params[1]);

<<<<<<< HEAD
	const std::string& channel = params[0];
	Channel* chan = ServerInstance->FindChan(channel);
	bool apply_other_sides_modes = true;
=======
	TreeServer* src_server = Utils->FindServer(srcuser->server);
	TreeSocket* src_socket = src_server->GetRoute()->GetSocket();
>>>>>>> 2cc3d7ec

	if (!chan)
	{
		chan = new Channel(channel, TS);
	}
	else
	{
		time_t ourTS = chan->age;
		if (TS != ourTS)
		{
			ServerInstance->SNO->WriteToSnoMask('d', "Merge FJOIN received for %s, ourTS: %lu, TS: %lu, difference: %lu",
				chan->name.c_str(), (unsigned long)ourTS, (unsigned long)TS, (unsigned long)(ourTS - TS));
			/* If our TS is less than theirs, we dont accept their modes */
			if (ourTS < TS)
			{
				apply_other_sides_modes = false;
			}
			else if (ourTS > TS)
			{
				// Our TS is greater than theirs, remove all modes, extensions, etc. from the channel
				LowerTS(chan, TS, channel);

				// XXX: If the channel does not exist in the chan hash at this point, create it so the remote modes can be applied on it.
				// This happens to 0-user permanent channels on the losing side, because those are removed (from the chan hash, then
				// deleted later) as soon as the permchan mode is removed from them.
				if (ServerInstance->FindChan(channel) == NULL)
				{
					chan = new Channel(channel, TS);
				}
			}
		}
	}

	/* First up, apply their channel modes if they won the TS war */
	if (apply_other_sides_modes)
	{
		// Need to use a modestacker here due to maxmodes
		irc::modestacker stack(true);
		std::vector<std::string>::const_iterator paramit = params.begin() + 3;
		const std::vector<std::string>::const_iterator lastparamit = ((params.size() > 3) ? (params.end() - 1) : params.end());
		for (std::string::const_iterator i = params[2].begin(); i != params[2].end(); ++i)
		{
			ModeHandler* mh = ServerInstance->Modes->FindMode(*i, MODETYPE_CHANNEL);
			if (!mh)
				continue;

			std::string modeparam;
			if ((paramit != lastparamit) && (mh->GetNumParams(true)))
			{
				modeparam = *paramit;
				++paramit;
			}

			stack.Push(*i, modeparam);
		}

		std::vector<std::string> modelist;

		// Mode parser needs to know what channel to act on.
		modelist.push_back(params[0]);

		while (stack.GetStackedLine(modelist))
		{
			ServerInstance->Modes->Process(modelist, srcuser, ModeParser::MODE_LOCALONLY | ModeParser::MODE_MERGE);
			modelist.erase(modelist.begin() + 1, modelist.end());
		}
	}

	irc::modestacker modestack(true);
	TreeSocket* src_socket = TreeServer::Get(srcuser)->GetSocket();

	/* Now, process every 'modes,uuid' pair */
	irc::tokenstream users(params.back());
	std::string item;
	irc::modestacker* modestackptr = (apply_other_sides_modes ? &modestack : NULL);
	while (users.GetToken(item))
	{
		ProcessModeUUIDPair(item, src_socket, chan, modestackptr);
	}

	/* Flush mode stacker if we lost the FJOIN or had equal TS */
	if (apply_other_sides_modes)
		CommandFJoin::ApplyModeStack(srcuser, chan, modestack);

	return CMD_SUCCESS;
}

void CommandFJoin::ProcessModeUUIDPair(const std::string& item, TreeSocket* src_socket, Channel* chan, irc::modestacker* modestack)
{
	std::string::size_type comma = item.find(',');

	// Comma not required anymore if the user has no modes
	const std::string::size_type ubegin = (comma == std::string::npos ? 0 : comma+1);
	std::string uuid(item, ubegin, UIDGenerator::UUID_LENGTH);
	User* who = ServerInstance->FindUUID(uuid);
	if (!who)
	{
		// Probably KILLed, ignore
		return;
	}

	/* Check that the user's 'direction' is correct */
	TreeServer* route_back_again = TreeServer::Get(who);
	if (route_back_again->GetSocket() != src_socket)
	{
		return;
	}

	/* Check if the user received at least one mode */
	if ((modestack) && (comma > 0) && (comma != std::string::npos))
	{
		/* Iterate through the modes and see if they are valid here, if so, apply */
		std::string::const_iterator commait = item.begin()+comma;
		for (std::string::const_iterator i = item.begin(); i != commait; ++i)
		{
			if (!ServerInstance->Modes->FindMode(*i, MODETYPE_CHANNEL))
				throw ProtocolException("Unrecognised mode '" + std::string(1, *i) + "'");

<<<<<<< HEAD
			/* Add any modes this user had to the mode stack */
			modestack->Push(*i, who->nick);
=======
				Channel::JoinUser(who, channel.c_str(), true, "", src_server->bursting, TS);
			}
			else
			{
				ServerInstance->Logs->Log("m_spanningtree",SPARSE, "Ignored nonexistant user %s in fjoin to %s (probably quit?)", usr, channel.c_str());
				continue;
			}
>>>>>>> 2cc3d7ec
		}
	}

	Membership* memb = chan->ForceJoin(who, NULL, route_back_again->bursting);
	if (!memb)
		return;

	// Assign the id to the new Membership
	Membership::Id membid = 0;
	const std::string::size_type colon = item.rfind(':');
	if (colon != std::string::npos)
		membid = Membership::IdFromString(item.substr(colon+1));
	memb->id = membid;
}

void CommandFJoin::RemoveStatus(Channel* c)
{
	irc::modestacker stack(false);

	const ModeParser::ModeHandlerMap& mhs = ServerInstance->Modes->GetModes(MODETYPE_CHANNEL);
	for (ModeParser::ModeHandlerMap::const_iterator i = mhs.begin(); i != mhs.end(); ++i)
	{
		ModeHandler* mh = i->second;

		/* Passing a pointer to a modestacker here causes the mode to be put onto the mode stack,
		 * rather than applied immediately. Module unloads require this to be done immediately,
		 * for this function we require tidyness instead. Fixes bug #493
		 */
		mh->RemoveMode(c, stack);
	}

	ApplyModeStack(ServerInstance->FakeClient, c, stack);
}

void CommandFJoin::ApplyModeStack(User* srcuser, Channel* c, irc::modestacker& stack)
{
	parameterlist stackresult;
	stackresult.push_back(c->name);

	while (stack.GetStackedLine(stackresult))
	{
		ServerInstance->Modes->Process(stackresult, srcuser, ModeParser::MODE_LOCALONLY);
		stackresult.erase(stackresult.begin() + 1, stackresult.end());
	}
}

void CommandFJoin::LowerTS(Channel* chan, time_t TS, const std::string& newname)
{
	if (Utils->AnnounceTSChange)
		chan->WriteChannelWithServ(ServerInstance->Config->ServerName, "NOTICE %s :TS for %s changed from %lu to %lu", chan->name.c_str(), newname.c_str(), (unsigned long) chan->age, (unsigned long) TS);

	// While the name is equal in case-insensitive compare, it might differ in case; use the remote version
	chan->name = newname;
	chan->age = TS;

	// Remove all pending invites
	chan->ClearInvites();

	// Clear all modes
	CommandFJoin::RemoveStatus(chan);

	// Unset all extensions
	chan->FreeAllExtItems();

	// Clear the topic, if it isn't empty then send a topic change message to local users
	if (!chan->topic.empty())
	{
		chan->topic.clear();
		chan->WriteChannelWithServ(ServerInstance->Config->ServerName, "TOPIC %s :", chan->name.c_str());
	}
	chan->setby.clear();
	chan->topicset = 0;
}

CommandFJoin::Builder::Builder(Channel* chan)
	: CmdBuilder("FJOIN")
{
	push(chan->name).push_int(chan->age).push_raw(" +");
	pos = str().size();
	push_raw(chan->ChanModes(true)).push_raw(" :");
}

void CommandFJoin::Builder::add(Membership* memb)
{
	push_raw(memb->modes).push_raw(',').push_raw(memb->user->uuid);
	push_raw(':').push_raw_int(memb->id);
	push_raw(' ');
}

bool CommandFJoin::Builder::has_room(Membership* memb) const
{
	return ((str().size() + memb->modes.size() + UIDGenerator::UUID_LENGTH + 2 + membid_max_digits + 1) <= maxline);
}

void CommandFJoin::Builder::clear()
{
	content.erase(pos);
	push_raw(" :");
}

const std::string& CommandFJoin::Builder::finalize()
{
	if (*content.rbegin() == ' ')
		content.erase(content.size()-1);
	return str();
}<|MERGE_RESOLUTION|>--- conflicted
+++ resolved
@@ -76,14 +76,9 @@
 
 	time_t TS = ServerCommand::ExtractTS(params[1]);
 
-<<<<<<< HEAD
 	const std::string& channel = params[0];
 	Channel* chan = ServerInstance->FindChan(channel);
 	bool apply_other_sides_modes = true;
-=======
-	TreeServer* src_server = Utils->FindServer(srcuser->server);
-	TreeSocket* src_socket = src_server->GetRoute()->GetSocket();
->>>>>>> 2cc3d7ec
 
 	if (!chan)
 	{
@@ -153,7 +148,7 @@
 	}
 
 	irc::modestacker modestack(true);
-	TreeSocket* src_socket = TreeServer::Get(srcuser)->GetSocket();
+	TreeServer* const sourceserver = TreeServer::Get(srcuser);
 
 	/* Now, process every 'modes,uuid' pair */
 	irc::tokenstream users(params.back());
@@ -161,7 +156,7 @@
 	irc::modestacker* modestackptr = (apply_other_sides_modes ? &modestack : NULL);
 	while (users.GetToken(item))
 	{
-		ProcessModeUUIDPair(item, src_socket, chan, modestackptr);
+		ProcessModeUUIDPair(item, sourceserver, chan, modestackptr);
 	}
 
 	/* Flush mode stacker if we lost the FJOIN or had equal TS */
@@ -171,7 +166,7 @@
 	return CMD_SUCCESS;
 }
 
-void CommandFJoin::ProcessModeUUIDPair(const std::string& item, TreeSocket* src_socket, Channel* chan, irc::modestacker* modestack)
+void CommandFJoin::ProcessModeUUIDPair(const std::string& item, TreeServer* sourceserver, Channel* chan, irc::modestacker* modestack)
 {
 	std::string::size_type comma = item.find(',');
 
@@ -185,6 +180,7 @@
 		return;
 	}
 
+	TreeSocket* src_socket = sourceserver->GetSocket();
 	/* Check that the user's 'direction' is correct */
 	TreeServer* route_back_again = TreeServer::Get(who);
 	if (route_back_again->GetSocket() != src_socket)
@@ -202,22 +198,12 @@
 			if (!ServerInstance->Modes->FindMode(*i, MODETYPE_CHANNEL))
 				throw ProtocolException("Unrecognised mode '" + std::string(1, *i) + "'");
 
-<<<<<<< HEAD
 			/* Add any modes this user had to the mode stack */
 			modestack->Push(*i, who->nick);
-=======
-				Channel::JoinUser(who, channel.c_str(), true, "", src_server->bursting, TS);
-			}
-			else
-			{
-				ServerInstance->Logs->Log("m_spanningtree",SPARSE, "Ignored nonexistant user %s in fjoin to %s (probably quit?)", usr, channel.c_str());
-				continue;
-			}
->>>>>>> 2cc3d7ec
 		}
 	}
 
-	Membership* memb = chan->ForceJoin(who, NULL, route_back_again->bursting);
+	Membership* memb = chan->ForceJoin(who, NULL, sourceserver->bursting);
 	if (!memb)
 		return;
 
