/*
 * InspIRCd -- Internet Relay Chat Daemon
 *
 *   Copyright (C) 2009 Daniel De Graaf <danieldg@inspircd.org>
 *   Copyright (C) 2008 Robin Burchell <robin+git@viroteck.net>
 *   Copyright (C) 2008 Craig Edwards <craigedwards@brainbox.cc>
 *   Copyright (C) 2008 Thomas Stagner <aquanight@inspircd.org>
 *
 * This file is part of InspIRCd.  InspIRCd is free software: you can
 * redistribute it and/or modify it under the terms of the GNU General Public
 * License as published by the Free Software Foundation, version 2.
 *
 * This program is distributed in the hope that it will be useful, but WITHOUT
 * ANY WARRANTY; without even the implied warranty of MERCHANTABILITY or FITNESS
 * FOR A PARTICULAR PURPOSE.  See the GNU General Public License for more
 * details.
 *
 * You should have received a copy of the GNU General Public License
 * along with this program.  If not, see <http://www.gnu.org/licenses/>.
 */


#include "inspircd.h"
#include "xline.h"

class Shun : public XLine
{
public:
	std::string matchtext;

	Shun(time_t s_time, long d, const std::string& src, const std::string& re, const std::string& shunmask)
		: XLine(s_time, d, src, re, "SHUN")
		, matchtext(shunmask)
	{
	}

	bool Matches(User *u)
	{
		// E: overrides shun
		LocalUser* lu = IS_LOCAL(u);
		if (lu && lu->exempt)
			return false;

		if (InspIRCd::Match(u->GetFullHost(), matchtext) || InspIRCd::Match(u->GetFullRealHost(), matchtext) || InspIRCd::Match(u->nick+"!"+u->ident+"@"+u->GetIPString(), matchtext))
			return true;

		if (InspIRCd::MatchCIDR(u->GetIPString(), matchtext, ascii_case_insensitive_map))
			return true;

		return false;
	}

	bool Matches(const std::string &s)
	{
		if (matchtext == s)
			return true;
		return false;
	}

	const std::string& Displayable()
	{
		return matchtext;
	}
};

/** An XLineFactory specialized to generate shun pointers
 */
class ShunFactory : public XLineFactory
{
 public:
	ShunFactory() : XLineFactory("SHUN") { }

	/** Generate a shun
 	*/
	XLine* Generate(time_t set_time, long duration, std::string source, std::string reason, std::string xline_specific_mask)
	{
		return new Shun(set_time, duration, source, reason, xline_specific_mask);
	}

	bool AutoApplyToUserList(XLine *x)
	{
		return false;
	}
};

//typedef std::vector<Shun> shunlist;

class CommandShun : public Command
{
 public:
	CommandShun(Module* Creator) : Command(Creator, "SHUN", 1, 3)
	{
		flags_needed = 'o'; this->syntax = "<nick!user@hostmask> [<shun-duration>] :<reason>";
	}

	CmdResult Handle(const std::vector<std::string>& parameters, User *user)
	{
		/* syntax: SHUN nick!user@host time :reason goes here */
		/* 'time' is a human-readable timestring, like 2d3h2s. */

		std::string target = parameters[0];

		User *find = ServerInstance->FindNick(target);
		if ((find) && (find->registered == REG_ALL))
			target = std::string("*!*@") + find->GetIPString();

		if (parameters.size() == 1)
		{
			if (ServerInstance->XLines->DelLine(parameters[0].c_str(), "SHUN", user))
			{
				ServerInstance->SNO->WriteToSnoMask('x', "%s removed SHUN on %s", user->nick.c_str(), parameters[0].c_str());
			}
			else if (ServerInstance->XLines->DelLine(target.c_str(), "SHUN", user))
			{
				ServerInstance->SNO->WriteToSnoMask('x',"%s removed SHUN on %s",user->nick.c_str(),target.c_str());
			}
			else
			{
<<<<<<< HEAD
				user->WriteNotice("*** Shun " + target + " not found in list, try /stats H.");
=======
				user->WriteServ("NOTICE %s :*** Shun %s not found in list, try /stats H.", user->nick.c_str(), parameters[0].c_str());
>>>>>>> 53d822a7
				return CMD_FAILURE;
			}
		}
		else
		{
			// Adding - XXX todo make this respect <insane> tag perhaps..
			unsigned long duration;
			std::string expr;
			if (parameters.size() > 2)
			{
				duration = InspIRCd::Duration(parameters[1]);
				expr = parameters[2];
			}
			else
			{
				duration = 0;
				expr = parameters[1];
			}

			Shun* r = new Shun(ServerInstance->Time(), duration, user->nick.c_str(), expr.c_str(), target.c_str());
			if (ServerInstance->XLines->AddLine(r, user))
			{
				if (!duration)
				{
					ServerInstance->SNO->WriteToSnoMask('x',"%s added permanent SHUN for %s: %s",
						user->nick.c_str(), target.c_str(), expr.c_str());
				}
				else
				{
					time_t c_requires_crap = duration + ServerInstance->Time();
					std::string timestr = InspIRCd::TimeString(c_requires_crap);
					ServerInstance->SNO->WriteToSnoMask('x', "%s added timed SHUN for %s to expire on %s: %s",
						user->nick.c_str(), target.c_str(), timestr.c_str(), expr.c_str());
				}
			}
			else
			{
				delete r;
				user->WriteNotice("*** Shun for " + target + " already exists");
				return CMD_FAILURE;
			}
		}
		return CMD_SUCCESS;
	}

	RouteDescriptor GetRouting(User* user, const std::vector<std::string>& parameters)
	{
		if (IS_LOCAL(user))
			return ROUTE_LOCALONLY; // spanningtree will send ADDLINE

		return ROUTE_BROADCAST;
	}
};

class ModuleShun : public Module
{
	CommandShun cmd;
	ShunFactory f;
	insp::flat_set<std::string> ShunEnabledCommands;
	bool NotifyOfShun;
	bool affectopers;

 public:
	ModuleShun() : cmd(this)
	{
	}

	void init() CXX11_OVERRIDE
	{
		ServerInstance->XLines->RegisterFactory(&f);
	}

	~ModuleShun()
	{
		ServerInstance->XLines->DelAll("SHUN");
		ServerInstance->XLines->UnregisterFactory(&f);
	}

	void Prioritize() CXX11_OVERRIDE
	{
		Module* alias = ServerInstance->Modules->Find("m_alias.so");
		ServerInstance->Modules->SetPriority(this, I_OnPreCommand, PRIORITY_BEFORE, alias);
	}

	ModResult OnStats(Stats::Context& stats) CXX11_OVERRIDE
	{
		if (stats.GetSymbol() != 'H')
			return MOD_RES_PASSTHRU;

		ServerInstance->XLines->InvokeStats("SHUN", 223, stats);
		return MOD_RES_DENY;
	}

	void ReadConfig(ConfigStatus& status) CXX11_OVERRIDE
	{
		ConfigTag* tag = ServerInstance->Config->ConfValue("shun");
		std::string cmds = tag->getString("enabledcommands");
		std::transform(cmds.begin(), cmds.end(), cmds.begin(), ::toupper);

		if (cmds.empty())
			cmds = "PING PONG QUIT";

		ShunEnabledCommands.clear();

		irc::spacesepstream dcmds(cmds);
		std::string thiscmd;

		while (dcmds.GetToken(thiscmd))
		{
			ShunEnabledCommands.insert(thiscmd);
		}

		NotifyOfShun = tag->getBool("notifyuser", true);
		affectopers = tag->getBool("affectopers", false);
	}

	ModResult OnPreCommand(std::string &command, std::vector<std::string>& parameters, LocalUser* user, bool validated, const std::string &original_line) CXX11_OVERRIDE
	{
		if (validated)
			return MOD_RES_PASSTHRU;

		if (!ServerInstance->XLines->MatchesLine("SHUN", user))
		{
			/* Not shunned, don't touch. */
			return MOD_RES_PASSTHRU;
		}

		if (!affectopers && user->IsOper())
		{
			/* Don't do anything if the user is an operator and affectopers isn't set */
			return MOD_RES_PASSTHRU;
		}

		if (!ShunEnabledCommands.count(command))
		{
			if (NotifyOfShun)
				user->WriteNotice("*** Command " + command + " not processed, as you have been blocked from issuing commands (SHUN)");
			return MOD_RES_DENY;
		}

		if (command == "QUIT")
		{
			/* Allow QUIT but dont show any quit message */
			parameters.clear();
		}
		else if ((command == "PART") && (parameters.size() > 1))
		{
			/* same for PART */
			parameters[1].clear();
		}

		/* if we're here, allow the command. */
		return MOD_RES_PASSTHRU;
	}

	Version GetVersion() CXX11_OVERRIDE
	{
		return Version("Provides the /SHUN command, which stops a user from executing all except configured commands.",VF_VENDOR|VF_COMMON);
	}
};

MODULE_INIT(ModuleShun)<|MERGE_RESOLUTION|>--- conflicted
+++ resolved
@@ -112,15 +112,11 @@
 			}
 			else if (ServerInstance->XLines->DelLine(target.c_str(), "SHUN", user))
 			{
-				ServerInstance->SNO->WriteToSnoMask('x',"%s removed SHUN on %s",user->nick.c_str(),target.c_str());
+				ServerInstance->SNO->WriteToSnoMask('x',"%s removed SHUN on %s", user->nick.c_str(), target.c_str());
 			}
 			else
 			{
-<<<<<<< HEAD
-				user->WriteNotice("*** Shun " + target + " not found in list, try /stats H.");
-=======
-				user->WriteServ("NOTICE %s :*** Shun %s not found in list, try /stats H.", user->nick.c_str(), parameters[0].c_str());
->>>>>>> 53d822a7
+				user->WriteNotice("*** Shun " + parameters[0] + " not found in list, try /stats H.");
 				return CMD_FAILURE;
 			}
 		}
