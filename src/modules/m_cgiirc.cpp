/*
 * InspIRCd -- Internet Relay Chat Daemon
 *
 *   Copyright (C) 2009-2010 Daniel De Graaf <danieldg@inspircd.org>
 *   Copyright (C) 2007-2008 John Brooks <john.brooks@dereferenced.net>
 *   Copyright (C) 2008 Pippijn van Steenhoven <pip88nl@gmail.com>
 *   Copyright (C) 2006-2008 Craig Edwards <craigedwards@brainbox.cc>
 *   Copyright (C) 2007 Robin Burchell <robin+git@viroteck.net>
 *   Copyright (C) 2007 Dennis Friis <peavey@inspircd.org>
 *   Copyright (C) 2006 Oliver Lupton <oliverlupton@gmail.com>
 *
 * This file is part of InspIRCd.  InspIRCd is free software: you can
 * redistribute it and/or modify it under the terms of the GNU General Public
 * License as published by the Free Software Foundation, version 2.
 *
 * This program is distributed in the hope that it will be useful, but WITHOUT
 * ANY WARRANTY; without even the implied warranty of MERCHANTABILITY or FITNESS
 * FOR A PARTICULAR PURPOSE.  See the GNU General Public License for more
 * details.
 *
 * You should have received a copy of the GNU General Public License
 * along with this program.  If not, see <http://www.gnu.org/licenses/>.
 */


#include "inspircd.h"
#include "xline.h"
#include "modules/dns.h"

enum CGItype { PASS, IDENT, PASSFIRST, IDENTFIRST, WEBIRC };

// We need this method up here so that it can be accessed from anywhere
static void ChangeIP(User* user, const std::string& newip)
{
	ServerInstance->Users->RemoveCloneCounts(user);
	user->SetClientIP(newip.c_str());
	ServerInstance->Users->AddClone(user);
}

/** Holds a CGI site's details
 */
class CGIhost
{
public:
	std::string hostmask;
	CGItype type;
	std::string password;

	CGIhost(const std::string &mask, CGItype t, const std::string &spassword)
	: hostmask(mask), type(t), password(spassword)
	{
	}
};
typedef std::vector<CGIhost> CGIHostlist;

/*
 * WEBIRC
 *  This is used for the webirc method of CGIIRC auth, and is (really) the best way to do these things.
 *  Syntax: WEBIRC password client hostname ip
 *  Where password is a shared key, client is the name of the "client" and version (e.g. cgiirc), hostname
 *  is the resolved host of the client issuing the command and IP is the real IP of the client.
 *
 * How it works:
 *  To tie in with the rest of cgiirc module, and to avoid race conditions, /webirc is only processed locally
 *  and simply sets metadata on the user, which is later decoded on full connect to give something meaningful.
 */
class CommandWebirc : public Command
{
 public:
	bool notify;
	StringExtItem realhost;
	StringExtItem realip;

	CGIHostlist Hosts;
	CommandWebirc(Module* Creator)
		: Command(Creator, "WEBIRC", 4),
		  realhost("cgiirc_realhost", Creator), realip("cgiirc_realip", Creator)
		{
			works_before_reg = true;
			this->syntax = "password client hostname ip";
		}
		CmdResult Handle(const std::vector<std::string> &parameters, User *user)
		{
			if(user->registered == REG_ALL)
				return CMD_FAILURE;

			for(CGIHostlist::iterator iter = Hosts.begin(); iter != Hosts.end(); iter++)
			{
				if(InspIRCd::Match(user->host, iter->hostmask, ascii_case_insensitive_map) || InspIRCd::MatchCIDR(user->GetIPString(), iter->hostmask, ascii_case_insensitive_map))
				{
					if(iter->type == WEBIRC && parameters[0] == iter->password)
					{
						realhost.set(user, user->host);
						realip.set(user, user->GetIPString());

						// Check if we're happy with the provided hostname. If it's problematic then make sure we won't set a host later, just the IP
						bool host_ok = (parameters[2].length() <= ServerInstance->Config->Limits.MaxHost);
						const std::string& newhost = (host_ok ? parameters[2] : parameters[3]);

						if (notify)
							ServerInstance->SNO->WriteGlobalSno('w', "Connecting user %s detected as using CGI:IRC (%s), changing real host to %s from %s", user->nick.c_str(), user->host.c_str(), newhost.c_str(), user->host.c_str());

						// Where the magic happens - change their IP
						ChangeIP(user, parameters[3]);
						// And follow this up by changing their host
						user->host = user->dhost = newhost;

						return CMD_SUCCESS;
					}
				}
			}

			ServerInstance->SNO->WriteGlobalSno('w', "Connecting user %s tried to use WEBIRC, but didn't match any configured webirc blocks.", user->GetFullRealHost().c_str());
			return CMD_FAILURE;
		}
};


/** Resolver for CGI:IRC hostnames encoded in ident/GECOS
 */
class CGIResolver : public DNS::Request
{
	std::string typ;
	std::string theiruid;
	LocalIntExt& waiting;
	bool notify;
 public:
	CGIResolver(DNS::Manager *mgr, Module* me, bool NotifyOpers, const std::string &source, LocalUser* u,
			const std::string &ttype, LocalIntExt& ext)
		: DNS::Request(mgr, me, source, DNS::QUERY_PTR), typ(ttype), theiruid(u->uuid),
		waiting(ext), notify(NotifyOpers)
	{
	}

	void OnLookupComplete(const DNS::Query *r) CXX11_OVERRIDE
	{
		/* Check the user still exists */
		User* them = ServerInstance->FindUUID(theiruid);
		if ((them) && (!them->quitting))
		{
			LocalUser* lu = IS_LOCAL(them);
			if (!lu)
				return;

			const DNS::ResourceRecord &ans_record = r->answers[0];
			if (ans_record.rdata.empty() || ans_record.rdata.length() > ServerInstance->Config->Limits.MaxHost)
				return;

			if (notify)
				ServerInstance->SNO->WriteGlobalSno('w', "Connecting user %s detected as using CGI:IRC (%s), changing real host to %s from %s", them->nick.c_str(), them->host.c_str(), ans_record.rdata.c_str(), typ.c_str());

			them->host = them->dhost = ans_record.rdata;
			them->InvalidateCache();
			lu->CheckLines(true);
		}
	}

	void OnError(const DNS::Query *r) CXX11_OVERRIDE
	{
		if (!notify)
			return;

		User* them = ServerInstance->FindUUID(theiruid);
		if ((them) && (!them->quitting))
		{
			ServerInstance->SNO->WriteToSnoMask('w', "Connecting user %s detected as using CGI:IRC (%s), but their host can't be resolved from their %s!", them->nick.c_str(), them->host.c_str(), typ.c_str());
		}
	}

	~CGIResolver()
	{
		User* them = ServerInstance->FindUUID(theiruid);
		if (!them)
			return;
		int count = waiting.get(them);
		if (count)
			waiting.set(them, count - 1);
	}
};

class ModuleCgiIRC : public Module
{
	CommandWebirc cmd;
	LocalIntExt waiting;
	dynamic_reference<DNS::Manager> DNS;

	static void RecheckClass(LocalUser* user)
	{
		user->MyClass = NULL;
		user->SetClass();
		user->CheckClass();
	}

	void HandleIdentOrPass(LocalUser* user, const std::string& newip, bool was_pass)
	{
		cmd.realhost.set(user, user->host);
		cmd.realip.set(user, user->GetIPString());
		ChangeIP(user, newip);
		user->host = user->dhost = user->GetIPString();
		user->InvalidateCache();
		RecheckClass(user);

		// Don't create the resolver if the core couldn't put the user in a connect class or when dns is disabled
		if (user->quitting || !DNS || !user->MyClass->resolvehostnames)
			return;

		CGIResolver* r = new CGIResolver(*this->DNS, this, cmd.notify, newip, user, (was_pass ? "PASS" : "IDENT"), waiting);
		try
		{
			waiting.set(user, waiting.get(user) + 1);
			this->DNS->Process(r);
		}
		catch (DNS::Exception &ex)
		{
			int count = waiting.get(user);
			if (count)
				waiting.set(user, count - 1);
			delete r;
			if (cmd.notify)
				 ServerInstance->SNO->WriteToSnoMask('w', "Connecting user %s detected as using CGI:IRC (%s), but I could not resolve their hostname; %s", user->nick.c_str(), user->host.c_str(), ex.GetReason().c_str());
		}
	}

public:
	ModuleCgiIRC()
		: cmd(this)
		, waiting("cgiirc-delay", this)
		, DNS(this, "DNS")
	{
	}

	void init() CXX11_OVERRIDE
	{
		ServerInstance->SNO->EnableSnomask('w', "CGIIRC");
	}

	void ReadConfig(ConfigStatus& status) CXX11_OVERRIDE
	{
		cmd.Hosts.clear();

		// Do we send an oper notice when a CGI:IRC has their host changed?
		cmd.notify = ServerInstance->Config->ConfValue("cgiirc")->getBool("opernotice", true);

		ConfigTagList tags = ServerInstance->Config->ConfTags("cgihost");
		for (ConfigIter i = tags.first; i != tags.second; ++i)
		{
			ConfigTag* tag = i->second;
			std::string hostmask = tag->getString("mask"); // An allowed CGI:IRC host
			std::string type = tag->getString("type"); // What type of user-munging we do on this host.
			std::string password = tag->getString("password");

			if(hostmask.length())
			{
				if (type == "webirc" && password.empty())
				{
					ServerInstance->Logs->Log("CONFIG", LOG_DEFAULT, "m_cgiirc: Missing password in config: %s", hostmask.c_str());
				}
				else
				{
					CGItype cgitype;
					if (type == "pass")
						cgitype = PASS;
					else if (type == "ident")
						cgitype = IDENT;
					else if (type == "passfirst")
						cgitype = PASSFIRST;
					else if (type == "webirc")
						cgitype = WEBIRC;
					else
					{
						cgitype = PASS;
						ServerInstance->Logs->Log("CONFIG", LOG_DEFAULT, "Invalid <cgihost:type> value in config: %s, setting it to \"pass\"", type.c_str());
					}

					cmd.Hosts.push_back(CGIhost(hostmask, cgitype, password));
				}
			}
			else
			{
				ServerInstance->Logs->Log("CONFIG", LOG_DEFAULT, "Invalid <cgihost:mask> value in config: %s", hostmask.c_str());
				continue;
			}
		}
	}

	ModResult OnCheckReady(LocalUser *user) CXX11_OVERRIDE
	{
		if (waiting.get(user))
			return MOD_RES_DENY;

		if (!cmd.realip.get(user))
			return MOD_RES_PASSTHRU;

<<<<<<< HEAD
=======
		ChangeIP(user, *webirc_ip);

		std::string* webirc_hostname = cmd.webirc_hostname.get(user);
		user->host = user->dhost = (webirc_hostname ? *webirc_hostname : user->GetIPString());
		user->InvalidateCache();

>>>>>>> 2cc3d7ec
		RecheckClass(user);
		if (user->quitting)
			return MOD_RES_DENY;

		user->CheckLines(true);
		if (user->quitting)
			return MOD_RES_DENY;

		return MOD_RES_PASSTHRU;
	}

	ModResult OnUserRegister(LocalUser* user) CXX11_OVERRIDE
	{
		for(CGIHostlist::iterator iter = cmd.Hosts.begin(); iter != cmd.Hosts.end(); iter++)
		{
			if(InspIRCd::Match(user->host, iter->hostmask, ascii_case_insensitive_map) || InspIRCd::MatchCIDR(user->GetIPString(), iter->hostmask, ascii_case_insensitive_map))
			{
				// Deal with it...
				if(iter->type == PASS)
				{
					CheckPass(user); // We do nothing if it fails so...
					user->CheckLines(true);
				}
				else if(iter->type == PASSFIRST && !CheckPass(user))
				{
					// If the password lookup failed, try the ident
					CheckIdent(user);	// If this fails too, do nothing
					user->CheckLines(true);
				}
				else if(iter->type == IDENT)
				{
					CheckIdent(user); // Nothing on failure.
					user->CheckLines(true);
				}
				else if(iter->type == IDENTFIRST && !CheckIdent(user))
				{
					// If the ident lookup fails, try the password.
					CheckPass(user);
					user->CheckLines(true);
				}
				else if(iter->type == WEBIRC)
				{
					// We don't need to do anything here
				}
				return MOD_RES_PASSTHRU;
			}
		}
		return MOD_RES_PASSTHRU;
	}

	bool CheckPass(LocalUser* user)
	{
		if(IsValidHost(user->password))
		{
			HandleIdentOrPass(user, user->password, true);
			user->password.clear();
			return true;
		}

		return false;
	}

	bool CheckIdent(LocalUser* user)
	{
		const char* ident;
		in_addr newip;

		if (user->ident.length() == 8)
			ident = user->ident.c_str();
		else if (user->ident.length() == 9 && user->ident[0] == '~')
			ident = user->ident.c_str() + 1;
		else
			return false;

		errno = 0;
		unsigned long ipaddr = strtoul(ident, NULL, 16);
		if (errno)
			return false;
		newip.s_addr = htonl(ipaddr);
		std::string newipstr(inet_ntoa(newip));

		user->ident = "~cgiirc";
		HandleIdentOrPass(user, newipstr, false);

		return true;
	}

	bool IsValidHost(const std::string &host)
	{
		if(!host.size() || host.size() > ServerInstance->Config->Limits.MaxHost)
			return false;

		for(unsigned int i = 0; i < host.size(); i++)
		{
			if(	((host[i] >= '0') && (host[i] <= '9')) ||
					((host[i] >= 'A') && (host[i] <= 'Z')) ||
					((host[i] >= 'a') && (host[i] <= 'z')) ||
					((host[i] == '-') && (i > 0) && (i+1 < host.size()) && (host[i-1] != '.') && (host[i+1] != '.')) ||
					((host[i] == '.') && (i > 0) && (i+1 < host.size())) )

				continue;
			else
				return false;
		}

		return true;
	}

	Version GetVersion() CXX11_OVERRIDE
	{
		return Version("Change user's hosts connecting from known CGI:IRC hosts",VF_VENDOR);
	}
};

MODULE_INIT(ModuleCgiIRC)<|MERGE_RESOLUTION|>--- conflicted
+++ resolved
@@ -104,6 +104,7 @@
 						ChangeIP(user, parameters[3]);
 						// And follow this up by changing their host
 						user->host = user->dhost = newhost;
+						user->InvalidateCache();
 
 						return CMD_SUCCESS;
 					}
@@ -291,15 +292,6 @@
 		if (!cmd.realip.get(user))
 			return MOD_RES_PASSTHRU;
 
-<<<<<<< HEAD
-=======
-		ChangeIP(user, *webirc_ip);
-
-		std::string* webirc_hostname = cmd.webirc_hostname.get(user);
-		user->host = user->dhost = (webirc_hostname ? *webirc_hostname : user->GetIPString());
-		user->InvalidateCache();
-
->>>>>>> 2cc3d7ec
 		RecheckClass(user);
 		if (user->quitting)
 			return MOD_RES_DENY;
