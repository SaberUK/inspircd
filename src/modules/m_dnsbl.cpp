/*
 * InspIRCd -- Internet Relay Chat Daemon
 *
 *   Copyright (C) 2009-2010 Daniel De Graaf <danieldg@inspircd.org>
 *   Copyright (C) 2006-2008 Robin Burchell <robin+git@viroteck.net>
 *   Copyright (C) 2007 Craig Edwards <craigedwards@brainbox.cc>
 *   Copyright (C) 2006-2007 Dennis Friis <peavey@inspircd.org>
 *   Copyright (C) 2007 John Brooks <john.brooks@dereferenced.net>
 *
 * This file is part of InspIRCd.  InspIRCd is free software: you can
 * redistribute it and/or modify it under the terms of the GNU General Public
 * License as published by the Free Software Foundation, version 2.
 *
 * This program is distributed in the hope that it will be useful, but WITHOUT
 * ANY WARRANTY; without even the implied warranty of MERCHANTABILITY or FITNESS
 * FOR A PARTICULAR PURPOSE.  See the GNU General Public License for more
 * details.
 *
 * You should have received a copy of the GNU General Public License
 * along with this program.  If not, see <http://www.gnu.org/licenses/>.
 */


#include "inspircd.h"
#include "xline.h"
#include "modules/dns.h"

/* Class holding data for a single entry */
class DNSBLConfEntry : public refcountbase
{
	public:
		enum EnumBanaction { I_UNKNOWN, I_KILL, I_ZLINE, I_KLINE, I_GLINE, I_MARK };
		enum EnumType { A_RECORD, A_BITMASK };
		std::string name, ident, host, domain, reason;
		EnumBanaction banaction;
		EnumType type;
		long duration;
		int bitmask;
		unsigned char records[256];
		unsigned long stats_hits, stats_misses;
		DNSBLConfEntry(): type(A_BITMASK),duration(86400),bitmask(0),stats_hits(0), stats_misses(0) {}
};


/** Resolver for CGI:IRC hostnames encoded in ident/GECOS
 */
class DNSBLResolver : public DNS::Request
{
	std::string theiruid;
	LocalStringExt& nameExt;
	LocalIntExt& countExt;
	reference<DNSBLConfEntry> ConfEntry;

 public:

	DNSBLResolver(DNS::Manager *mgr, Module *me, LocalStringExt& match, LocalIntExt& ctr, const std::string &hostname, LocalUser* u, reference<DNSBLConfEntry> conf)
		: DNS::Request(mgr, me, hostname, DNS::QUERY_A, true), theiruid(u->uuid), nameExt(match), countExt(ctr), ConfEntry(conf)
	{
	}

	/* Note: This may be called multiple times for multiple A record results */
	void OnLookupComplete(const DNS::Query *r) CXX11_OVERRIDE
	{
		/* Check the user still exists */
		LocalUser* them = (LocalUser*)ServerInstance->FindUUID(theiruid);
		if (!them)
			return;

		const DNS::ResourceRecord &ans_record = r->answers[0];

		int i = countExt.get(them);
		if (i)
			countExt.set(them, i - 1);

		// Now we calculate the bitmask: 256*(256*(256*a+b)+c)+d

		unsigned int bitmask = 0, record = 0;
		bool match = false;
		in_addr resultip;

		inet_aton(ans_record.rdata.c_str(), &resultip);

		switch (ConfEntry->type)
		{
			case DNSBLConfEntry::A_BITMASK:
				bitmask = resultip.s_addr >> 24; /* Last octet (network byte order) */
				bitmask &= ConfEntry->bitmask;
				match = (bitmask != 0);
			break;
			case DNSBLConfEntry::A_RECORD:
				record = resultip.s_addr >> 24; /* Last octet */
				match = (ConfEntry->records[record] == 1);
			break;
		}

		if (match)
		{
			std::string reason = ConfEntry->reason;
			std::string::size_type x = reason.find("%ip%");
			while (x != std::string::npos)
			{
				reason.erase(x, 4);
				reason.insert(x, them->GetIPString());
				x = reason.find("%ip%");
			}

			ConfEntry->stats_hits++;

			switch (ConfEntry->banaction)
			{
				case DNSBLConfEntry::I_KILL:
				{
					ServerInstance->Users->QuitUser(them, "Killed (" + reason + ")");
					break;
				}
				case DNSBLConfEntry::I_MARK:
				{
					if (!ConfEntry->ident.empty())
					{
						them->WriteNumeric(304, ":Your ident has been set to " + ConfEntry->ident + " because you matched " + reason);
						them->ChangeIdent(ConfEntry->ident);
					}

					if (!ConfEntry->host.empty())
					{
<<<<<<< HEAD
						them->WriteNumeric(304, ":Your host has been set to " + ConfEntry->host + " because you matched " + reason);
						them->ChangeDisplayedHost(ConfEntry->host);
=======
						case DNSBLConfEntry::I_KILL:
						{
							ServerInstance->Users->QuitUser(them, "Killed (" + reason + ")");
							break;
						}
						case DNSBLConfEntry::I_MARK:
						{
							if (!ConfEntry->ident.empty())
							{
								them->WriteServ("304 " + them->nick + " :Your ident has been set to " + ConfEntry->ident + " because you matched " + reason);
								them->ChangeIdent(ConfEntry->ident.c_str());
							}

							if (!ConfEntry->host.empty())
							{
								them->WriteServ("304 " + them->nick + " :Your host has been set to " + ConfEntry->host + " because you matched " + reason);
								them->ChangeDisplayedHost(ConfEntry->host.c_str());
							}

							nameExt.set(them, ConfEntry->name);
							break;
						}
						case DNSBLConfEntry::I_KLINE:
						{
							KLine* kl = new KLine(ServerInstance->Time(), ConfEntry->duration, ServerInstance->Config->ServerName.c_str(), reason.c_str(),
									"*", them->GetIPString());
							if (ServerInstance->XLines->AddLine(kl,NULL))
							{
								std::string timestr = ServerInstance->TimeString(kl->expiry);
								ServerInstance->SNO->WriteGlobalSno('x',"K:line added due to DNSBL match on *@%s to expire on %s: %s",
									them->GetIPString(), timestr.c_str(), reason.c_str());
								ServerInstance->XLines->ApplyLines();
							}
							else
							{
								delete kl;
								return;
							}
							break;
						}
						case DNSBLConfEntry::I_GLINE:
						{
							GLine* gl = new GLine(ServerInstance->Time(), ConfEntry->duration, ServerInstance->Config->ServerName.c_str(), reason.c_str(),
									"*", them->GetIPString());
							if (ServerInstance->XLines->AddLine(gl,NULL))
							{
								std::string timestr = ServerInstance->TimeString(gl->expiry);
								ServerInstance->SNO->WriteGlobalSno('x',"G:line added due to DNSBL match on *@%s to expire on %s: %s",
									them->GetIPString(), timestr.c_str(), reason.c_str());
								ServerInstance->XLines->ApplyLines();
							}
							else
							{
								delete gl;
								return;
							}
							break;
						}
						case DNSBLConfEntry::I_ZLINE:
						{
							ZLine* zl = new ZLine(ServerInstance->Time(), ConfEntry->duration, ServerInstance->Config->ServerName.c_str(), reason.c_str(),
									them->GetIPString());
							if (ServerInstance->XLines->AddLine(zl,NULL))
							{
								std::string timestr = ServerInstance->TimeString(zl->expiry);
								ServerInstance->SNO->WriteGlobalSno('x',"Z:line added due to DNSBL match on *@%s to expire on %s: %s",
									them->GetIPString(), timestr.c_str(), reason.c_str());
								ServerInstance->XLines->ApplyLines();
							}
							else
							{
								delete zl;
								return;
							}
							break;
						}
						case DNSBLConfEntry::I_UNKNOWN:
						{
							break;
						}
						break;
>>>>>>> 7dd83138
					}

					nameExt.set(them, ConfEntry->name);
					break;
				}
				case DNSBLConfEntry::I_KLINE:
				{
					KLine* kl = new KLine(ServerInstance->Time(), ConfEntry->duration, ServerInstance->Config->ServerName.c_str(), reason.c_str(),
							"*", them->GetIPString());
					if (ServerInstance->XLines->AddLine(kl,NULL))
					{
						std::string timestr = InspIRCd::TimeString(kl->expiry);
						ServerInstance->SNO->WriteGlobalSno('x',"K:line added due to DNSBL match on *@%s to expire on %s: %s",
							them->GetIPString().c_str(), timestr.c_str(), reason.c_str());
						ServerInstance->XLines->ApplyLines();
					}
					else
						delete kl;
					break;
				}
				case DNSBLConfEntry::I_GLINE:
				{
					GLine* gl = new GLine(ServerInstance->Time(), ConfEntry->duration, ServerInstance->Config->ServerName.c_str(), reason.c_str(),
							"*", them->GetIPString());
					if (ServerInstance->XLines->AddLine(gl,NULL))
					{
						std::string timestr = InspIRCd::TimeString(gl->expiry);
						ServerInstance->SNO->WriteGlobalSno('x',"G:line added due to DNSBL match on *@%s to expire on %s: %s",
							them->GetIPString().c_str(), timestr.c_str(), reason.c_str());
						ServerInstance->XLines->ApplyLines();
					}
					else
						delete gl;
					break;
				}
				case DNSBLConfEntry::I_ZLINE:
				{
					ZLine* zl = new ZLine(ServerInstance->Time(), ConfEntry->duration, ServerInstance->Config->ServerName.c_str(), reason.c_str(),
							them->GetIPString());
					if (ServerInstance->XLines->AddLine(zl,NULL))
					{
						std::string timestr = InspIRCd::TimeString(zl->expiry);
						ServerInstance->SNO->WriteGlobalSno('x',"Z:line added due to DNSBL match on *@%s to expire on %s: %s",
							them->GetIPString().c_str(), timestr.c_str(), reason.c_str());
						ServerInstance->XLines->ApplyLines();
					}
					else
						delete zl;
					break;
				}
				case DNSBLConfEntry::I_UNKNOWN:
				default:
					break;
			}

			ServerInstance->SNO->WriteGlobalSno('a', "Connecting user %s%s detected as being on a DNS blacklist (%s) with result %d", them->nick.empty() ? "<unknown>" : "", them->GetFullRealHost().c_str(), ConfEntry->domain.c_str(), (ConfEntry->type==DNSBLConfEntry::A_BITMASK) ? bitmask : record);
		}
		else
			ConfEntry->stats_misses++;
	}

	void OnError(const DNS::Query *q) CXX11_OVERRIDE
	{
		LocalUser* them = (LocalUser*)ServerInstance->FindUUID(theiruid);
		if (!them)
			return;

		int i = countExt.get(them);
		if (i)
			countExt.set(them, i - 1);

		if (q->error == DNS::ERROR_NO_RECORDS || q->error == DNS::ERROR_DOMAIN_NOT_FOUND)
			ConfEntry->stats_misses++;
	}
};

class ModuleDNSBL : public Module
{
	std::vector<reference<DNSBLConfEntry> > DNSBLConfEntries;
	dynamic_reference<DNS::Manager> DNS;
	LocalStringExt nameExt;
	LocalIntExt countExt;

	/*
	 *	Convert a string to EnumBanaction
	 */
	DNSBLConfEntry::EnumBanaction str2banaction(const std::string &action)
	{
		if(action.compare("KILL")==0)
			return DNSBLConfEntry::I_KILL;
		if(action.compare("KLINE")==0)
			return DNSBLConfEntry::I_KLINE;
		if(action.compare("ZLINE")==0)
			return DNSBLConfEntry::I_ZLINE;
		if(action.compare("GLINE")==0)
			return DNSBLConfEntry::I_GLINE;
		if(action.compare("MARK")==0)
			return DNSBLConfEntry::I_MARK;

		return DNSBLConfEntry::I_UNKNOWN;
	}
 public:
	ModuleDNSBL() : DNS(this, "DNS"), nameExt("dnsbl_match", this), countExt("dnsbl_pending", this) { }

	Version GetVersion() CXX11_OVERRIDE
	{
		return Version("Provides handling of DNS blacklists", VF_VENDOR);
	}

	/** Fill our conf vector with data
	 */
	void ReadConfig(ConfigStatus& status) CXX11_OVERRIDE
	{
		DNSBLConfEntries.clear();

		ConfigTagList dnsbls = ServerInstance->Config->ConfTags("dnsbl");
		for(ConfigIter i = dnsbls.first; i != dnsbls.second; ++i)
		{
			ConfigTag* tag = i->second;
			reference<DNSBLConfEntry> e = new DNSBLConfEntry();

			e->name = tag->getString("name");
			e->ident = tag->getString("ident");
			e->host = tag->getString("host");
			e->reason = tag->getString("reason");
			e->domain = tag->getString("domain");

			if (tag->getString("type") == "bitmask")
			{
				e->type = DNSBLConfEntry::A_BITMASK;
				e->bitmask = tag->getInt("bitmask");
			}
			else
			{
				memset(e->records, 0, sizeof(e->records));
				e->type = DNSBLConfEntry::A_RECORD;
				irc::portparser portrange(tag->getString("records"), false);
				long item = -1;
				while ((item = portrange.GetToken()))
					e->records[item] = 1;
			}

			e->banaction = str2banaction(tag->getString("action"));
			e->duration = tag->getDuration("duration", 60, 1);

			/* Use portparser for record replies */

			/* yeah, logic here is a little messy */
			if ((e->bitmask <= 0) && (DNSBLConfEntry::A_BITMASK == e->type))
			{
				std::string location = tag->getTagLocation();
				ServerInstance->SNO->WriteGlobalSno('a', "DNSBL(%s): invalid bitmask", location.c_str());
			}
			else if (e->name.empty())
			{
				std::string location = tag->getTagLocation();
				ServerInstance->SNO->WriteGlobalSno('a', "DNSBL(%s): Invalid name", location.c_str());
			}
			else if (e->domain.empty())
			{
				std::string location = tag->getTagLocation();
				ServerInstance->SNO->WriteGlobalSno('a', "DNSBL(%s): Invalid domain", location.c_str());
			}
			else if (e->banaction == DNSBLConfEntry::I_UNKNOWN)
			{
				std::string location = tag->getTagLocation();
				ServerInstance->SNO->WriteGlobalSno('a', "DNSBL(%s): Invalid banaction", location.c_str());
			}
			else
			{
				if (e->reason.empty())
				{
					std::string location = tag->getTagLocation();
					ServerInstance->SNO->WriteGlobalSno('a', "DNSBL(%s): empty reason, using defaults", location.c_str());
					e->reason = "Your IP has been blacklisted.";
				}

				/* add it, all is ok */
				DNSBLConfEntries.push_back(e);
			}
		}
	}

	void OnSetUserIP(LocalUser* user) CXX11_OVERRIDE
	{
		if ((user->exempt) || (user->client_sa.sa.sa_family != AF_INET) || !DNS)
			return;

		if (user->MyClass)
		{
			if (!user->MyClass->config->getBool("usednsbl", true))
				return;
		}
		else
			ServerInstance->Logs->Log(MODNAME, LOG_DEBUG, "User has no connect class in OnSetUserIP");

		unsigned int a, b, c, d;
		d = (unsigned int) (user->client_sa.in4.sin_addr.s_addr >> 24) & 0xFF;
		c = (unsigned int) (user->client_sa.in4.sin_addr.s_addr >> 16) & 0xFF;
		b = (unsigned int) (user->client_sa.in4.sin_addr.s_addr >> 8) & 0xFF;
		a = (unsigned int) user->client_sa.in4.sin_addr.s_addr & 0xFF;

		const std::string reversedip = ConvToStr(d) + "." + ConvToStr(c) + "." + ConvToStr(b) + "." + ConvToStr(a);

		countExt.set(user, DNSBLConfEntries.size());

		// For each DNSBL, we will run through this lookup
		for (unsigned i = 0; i < DNSBLConfEntries.size(); ++i)
		{
			// Fill hostname with a dnsbl style host (d.c.b.a.domain.tld)
			std::string hostname = reversedip + "." + DNSBLConfEntries[i]->domain;

			/* now we'd need to fire off lookups for `hostname'. */
			DNSBLResolver *r = new DNSBLResolver(*this->DNS, this, nameExt, countExt, hostname, user, DNSBLConfEntries[i]);
			try
			{
				this->DNS->Process(r);
			}
			catch (DNS::Exception &ex)
			{
				delete r;
				ServerInstance->Logs->Log(MODNAME, LOG_DEBUG, ex.GetReason());
			}

			if (user->quitting)
				break;
		}
	}

	ModResult OnSetConnectClass(LocalUser* user, ConnectClass* myclass) CXX11_OVERRIDE
	{
		std::string dnsbl;
		if (!myclass->config->readString("dnsbl", dnsbl))
			return MOD_RES_PASSTHRU;
		std::string* match = nameExt.get(user);
		std::string myname = match ? *match : "";
		if (dnsbl == myname)
			return MOD_RES_PASSTHRU;
		return MOD_RES_DENY;
	}

	ModResult OnCheckReady(LocalUser *user) CXX11_OVERRIDE
	{
		if (countExt.get(user))
			return MOD_RES_DENY;
		return MOD_RES_PASSTHRU;
	}

	ModResult OnStats(char symbol, User* user, string_list &results) CXX11_OVERRIDE
	{
		if (symbol != 'd')
			return MOD_RES_PASSTHRU;

		unsigned long total_hits = 0, total_misses = 0;

		for (std::vector<reference<DNSBLConfEntry> >::const_iterator i = DNSBLConfEntries.begin(); i != DNSBLConfEntries.end(); ++i)
		{
			total_hits += (*i)->stats_hits;
			total_misses += (*i)->stats_misses;

			results.push_back(ServerInstance->Config->ServerName + " 304 " + user->nick + " :DNSBLSTATS DNSbl \"" + (*i)->name + "\" had " +
					ConvToStr((*i)->stats_hits) + " hits and " + ConvToStr((*i)->stats_misses) + " misses");
		}

		results.push_back(ServerInstance->Config->ServerName + " 304 " + user->nick + " :DNSBLSTATS Total hits: " + ConvToStr(total_hits));
		results.push_back(ServerInstance->Config->ServerName + " 304 " + user->nick + " :DNSBLSTATS Total misses: " + ConvToStr(total_misses));

		return MOD_RES_PASSTHRU;
	}
};

MODULE_INIT(ModuleDNSBL)<|MERGE_RESOLUTION|>--- conflicted
+++ resolved
@@ -123,92 +123,8 @@
 
 					if (!ConfEntry->host.empty())
 					{
-<<<<<<< HEAD
 						them->WriteNumeric(304, ":Your host has been set to " + ConfEntry->host + " because you matched " + reason);
 						them->ChangeDisplayedHost(ConfEntry->host);
-=======
-						case DNSBLConfEntry::I_KILL:
-						{
-							ServerInstance->Users->QuitUser(them, "Killed (" + reason + ")");
-							break;
-						}
-						case DNSBLConfEntry::I_MARK:
-						{
-							if (!ConfEntry->ident.empty())
-							{
-								them->WriteServ("304 " + them->nick + " :Your ident has been set to " + ConfEntry->ident + " because you matched " + reason);
-								them->ChangeIdent(ConfEntry->ident.c_str());
-							}
-
-							if (!ConfEntry->host.empty())
-							{
-								them->WriteServ("304 " + them->nick + " :Your host has been set to " + ConfEntry->host + " because you matched " + reason);
-								them->ChangeDisplayedHost(ConfEntry->host.c_str());
-							}
-
-							nameExt.set(them, ConfEntry->name);
-							break;
-						}
-						case DNSBLConfEntry::I_KLINE:
-						{
-							KLine* kl = new KLine(ServerInstance->Time(), ConfEntry->duration, ServerInstance->Config->ServerName.c_str(), reason.c_str(),
-									"*", them->GetIPString());
-							if (ServerInstance->XLines->AddLine(kl,NULL))
-							{
-								std::string timestr = ServerInstance->TimeString(kl->expiry);
-								ServerInstance->SNO->WriteGlobalSno('x',"K:line added due to DNSBL match on *@%s to expire on %s: %s",
-									them->GetIPString(), timestr.c_str(), reason.c_str());
-								ServerInstance->XLines->ApplyLines();
-							}
-							else
-							{
-								delete kl;
-								return;
-							}
-							break;
-						}
-						case DNSBLConfEntry::I_GLINE:
-						{
-							GLine* gl = new GLine(ServerInstance->Time(), ConfEntry->duration, ServerInstance->Config->ServerName.c_str(), reason.c_str(),
-									"*", them->GetIPString());
-							if (ServerInstance->XLines->AddLine(gl,NULL))
-							{
-								std::string timestr = ServerInstance->TimeString(gl->expiry);
-								ServerInstance->SNO->WriteGlobalSno('x',"G:line added due to DNSBL match on *@%s to expire on %s: %s",
-									them->GetIPString(), timestr.c_str(), reason.c_str());
-								ServerInstance->XLines->ApplyLines();
-							}
-							else
-							{
-								delete gl;
-								return;
-							}
-							break;
-						}
-						case DNSBLConfEntry::I_ZLINE:
-						{
-							ZLine* zl = new ZLine(ServerInstance->Time(), ConfEntry->duration, ServerInstance->Config->ServerName.c_str(), reason.c_str(),
-									them->GetIPString());
-							if (ServerInstance->XLines->AddLine(zl,NULL))
-							{
-								std::string timestr = ServerInstance->TimeString(zl->expiry);
-								ServerInstance->SNO->WriteGlobalSno('x',"Z:line added due to DNSBL match on *@%s to expire on %s: %s",
-									them->GetIPString(), timestr.c_str(), reason.c_str());
-								ServerInstance->XLines->ApplyLines();
-							}
-							else
-							{
-								delete zl;
-								return;
-							}
-							break;
-						}
-						case DNSBLConfEntry::I_UNKNOWN:
-						{
-							break;
-						}
-						break;
->>>>>>> 7dd83138
 					}
 
 					nameExt.set(them, ConfEntry->name);
@@ -226,7 +142,10 @@
 						ServerInstance->XLines->ApplyLines();
 					}
 					else
+					{
 						delete kl;
+						return;
+					}
 					break;
 				}
 				case DNSBLConfEntry::I_GLINE:
@@ -241,7 +160,10 @@
 						ServerInstance->XLines->ApplyLines();
 					}
 					else
+					{
 						delete gl;
+						return;
+					}
 					break;
 				}
 				case DNSBLConfEntry::I_ZLINE:
@@ -256,7 +178,10 @@
 						ServerInstance->XLines->ApplyLines();
 					}
 					else
+					{
 						delete zl;
+						return;
+					}
 					break;
 				}
 				case DNSBLConfEntry::I_UNKNOWN:
