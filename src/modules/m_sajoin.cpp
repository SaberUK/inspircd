/*
 * InspIRCd -- Internet Relay Chat Daemon
 *
 *   Copyright (C) 2007 Dennis Friis <peavey@inspircd.org>
 *   Copyright (C) 2007 Robin Burchell <robin+git@viroteck.net>
 *   Copyright (C) 2004-2005, 2007 Craig Edwards <craigedwards@brainbox.cc>
 *
 * This file is part of InspIRCd.  InspIRCd is free software: you can
 * redistribute it and/or modify it under the terms of the GNU General Public
 * License as published by the Free Software Foundation, version 2.
 *
 * This program is distributed in the hope that it will be useful, but WITHOUT
 * ANY WARRANTY; without even the implied warranty of MERCHANTABILITY or FITNESS
 * FOR A PARTICULAR PURPOSE.  See the GNU General Public License for more
 * details.
 *
 * You should have received a copy of the GNU General Public License
 * along with this program.  If not, see <http://www.gnu.org/licenses/>.
 */


#include "inspircd.h"

/** Handle /SAJOIN
 */
class CommandSajoin : public Command
{
 public:
	CommandSajoin(Module* Creator) : Command(Creator,"SAJOIN", 2)
	{
		allow_empty_last_param = false;
		flags_needed = 'o'; Penalty = 0; syntax = "<nick> <channel>";
		TRANSLATE2(TR_NICK, TR_TEXT);
	}

	CmdResult Handle (const std::vector<std::string>& parameters, User *user)
	{
		User* dest = ServerInstance->FindNick(parameters[0]);
		if ((dest) && (dest->registered == REG_ALL))
		{
			if (dest->server->IsULine())
			{
				user->WriteNumeric(ERR_NOPRIVILEGES, ":Cannot use an SA command on a u-lined client");
				return CMD_FAILURE;
			}
			if (IS_LOCAL(user) && !ServerInstance->IsChannel(parameters[1]))
			{
				/* we didn't need to check this for each character ;) */
				user->WriteNotice("*** Invalid characters in channel name or name too long");
				return CMD_FAILURE;
			}

			/* For local users, we call Channel::JoinUser which may create a channel and set its TS.
			 * For non-local users, we just return CMD_SUCCESS, knowing this will propagate it where it needs to be
			 * and then that server will handle the command.
			 */
			LocalUser* localuser = IS_LOCAL(dest);
			if (localuser)
			{
				Channel* n = Channel::JoinUser(localuser, parameters[1], true);
				if (n && n->HasUser(dest))
				{
<<<<<<< HEAD
					ServerInstance->SNO->WriteToSnoMask('a', user->nick+" used SAJOIN to make "+dest->nick+" join "+parameters[1]);
					return CMD_SUCCESS;
=======
					if (n->HasUser(dest))
					{
						ServerInstance->SNO->WriteGlobalSno('a', user->nick+" used SAJOIN to make "+dest->nick+" join "+parameters[1]);
						return CMD_SUCCESS;
					}
					else
					{
						user->WriteServ("NOTICE "+user->nick+" :*** Could not join "+dest->nick+" to "+parameters[1]+" (User is probably banned, or blocking modes)");
						return CMD_FAILURE;
					}
>>>>>>> 7dd83138
				}
				else
				{
					user->WriteNotice("*** Could not join "+dest->nick+" to "+parameters[1]);
					return CMD_FAILURE;
				}
			}
			else
			{
				return CMD_SUCCESS;
			}
		}
		else
		{
			user->WriteNotice("*** No such nickname "+parameters[0]);
			return CMD_FAILURE;
		}
	}

	RouteDescriptor GetRouting(User* user, const std::vector<std::string>& parameters)
	{
		User* dest = ServerInstance->FindNick(parameters[0]);
		if (dest)
			return ROUTE_OPT_UCAST(dest->server);
		return ROUTE_LOCALONLY;
	}
};

class ModuleSajoin : public Module
{
	CommandSajoin cmd;
 public:
	ModuleSajoin()
		: cmd(this)
	{
	}

	Version GetVersion() CXX11_OVERRIDE
	{
		return Version("Provides command SAJOIN to allow opers to force-join users to channels", VF_OPTCOMMON | VF_VENDOR);
	}
};

MODULE_INIT(ModuleSajoin)<|MERGE_RESOLUTION|>--- conflicted
+++ resolved
@@ -60,21 +60,8 @@
 				Channel* n = Channel::JoinUser(localuser, parameters[1], true);
 				if (n && n->HasUser(dest))
 				{
-<<<<<<< HEAD
-					ServerInstance->SNO->WriteToSnoMask('a', user->nick+" used SAJOIN to make "+dest->nick+" join "+parameters[1]);
+					ServerInstance->SNO->WriteGlobalSno('a', user->nick+" used SAJOIN to make "+dest->nick+" join "+parameters[1]);
 					return CMD_SUCCESS;
-=======
-					if (n->HasUser(dest))
-					{
-						ServerInstance->SNO->WriteGlobalSno('a', user->nick+" used SAJOIN to make "+dest->nick+" join "+parameters[1]);
-						return CMD_SUCCESS;
-					}
-					else
-					{
-						user->WriteServ("NOTICE "+user->nick+" :*** Could not join "+dest->nick+" to "+parameters[1]+" (User is probably banned, or blocking modes)");
-						return CMD_FAILURE;
-					}
->>>>>>> 7dd83138
 				}
 				else
 				{
