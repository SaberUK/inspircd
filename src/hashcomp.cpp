--- conflicted
+++ resolved
@@ -122,7 +122,6 @@
  * A case sensitive mapping of characters from upper case to lower case for the
  * character set of RFC 1459. This is identical to ASCII.
  */
-<<<<<<< HEAD
 unsigned const char rfc_case_sensitive_map[256] = {
 	0,   1,   2,   3,   4,   5,   6,   7,   8,   9,   // 0-9
 	10,  11,  12,  13,  14,  15,  16,  17,  18,  19,  // 10-19
@@ -151,22 +150,45 @@
 	240, 241, 242, 243, 244, 245, 246, 247, 248, 249, // 240-249
 	250, 251, 252, 253, 254, 255,                     // 250-255
 };
-=======
-void nspace::strlower(char *n)
-{
-	if (n)
-	{
-		for (char* t = n; *t; t++)
-			*t = national_case_insensitive_map[(unsigned char)*t];
-	}
-}
-
-#ifdef HASHMAP_DEPRECATED
-	size_t CoreExport nspace::insensitive::operator()(const std::string &s) const
-#else
-	size_t nspace::hash<std::string>::operator()(const std::string &s) const
-#endif
-
+
+size_t CoreExport irc::hash::operator()(const irc::string &s) const
+{
+	size_t t = 0;
+	for (irc::string::const_iterator x = s.begin(); x != s.end(); ++x) /* ++x not x++, as its faster */
+		t = 5 * t + national_case_insensitive_map[(unsigned char)*x];
+	return t;
+}
+
+bool irc::StrHashComp::operator()(const std::string& s1, const std::string& s2) const
+{
+	const unsigned char* n1 = (const unsigned char*)s1.c_str();
+	const unsigned char* n2 = (const unsigned char*)s2.c_str();
+	for (; *n1 && *n2; n1++, n2++)
+		if (national_case_insensitive_map[*n1] != national_case_insensitive_map[*n2])
+			return false;
+	return (national_case_insensitive_map[*n1] == national_case_insensitive_map[*n2]);
+}
+
+bool irc::insensitive_swo::operator()(const std::string& a, const std::string& b) const
+{
+	const unsigned char* charmap = national_case_insensitive_map;
+	std::string::size_type asize = a.size();
+	std::string::size_type bsize = b.size();
+	std::string::size_type maxsize = std::min(asize, bsize);
+
+	for (std::string::size_type i = 0; i < maxsize; i++)
+	{
+		unsigned char A = charmap[(unsigned char)a[i]];
+		unsigned char B = charmap[(unsigned char)b[i]];
+		if (A > B)
+			return false;
+		else if (A < B)
+			return true;
+	}
+	return (asize < bsize);
+}
+
+size_t irc::insensitive::operator()(const std::string &s) const
 {
 	/* XXX: NO DATA COPIES! :)
 	 * The hash function here is practically
@@ -175,59 +197,6 @@
 	 * This avoids a copy to use hash<const char*>
 	 */
 	size_t t = 0;
-	for (std::string::const_iterator x = s.begin(); x != s.end(); ++x) /* ++x not x++, as its faster */
-		t = 5 * t + national_case_insensitive_map[(unsigned char)*x];
-	return t;
-}
-
->>>>>>> 1548078e
-
-size_t CoreExport irc::hash::operator()(const irc::string &s) const
-{
-	size_t t = 0;
-	for (irc::string::const_iterator x = s.begin(); x != s.end(); ++x) /* ++x not x++, as its faster */
-		t = 5 * t + national_case_insensitive_map[(unsigned char)*x];
-	return t;
-}
-
-bool irc::StrHashComp::operator()(const std::string& s1, const std::string& s2) const
-{
-	const unsigned char* n1 = (const unsigned char*)s1.c_str();
-	const unsigned char* n2 = (const unsigned char*)s2.c_str();
-	for (; *n1 && *n2; n1++, n2++)
-		if (national_case_insensitive_map[*n1] != national_case_insensitive_map[*n2])
-			return false;
-	return (national_case_insensitive_map[*n1] == national_case_insensitive_map[*n2]);
-}
-
-bool irc::insensitive_swo::operator()(const std::string& a, const std::string& b) const
-{
-	const unsigned char* charmap = national_case_insensitive_map;
-	std::string::size_type asize = a.size();
-	std::string::size_type bsize = b.size();
-	std::string::size_type maxsize = std::min(asize, bsize);
-
-	for (std::string::size_type i = 0; i < maxsize; i++)
-	{
-		unsigned char A = charmap[(unsigned char)a[i]];
-		unsigned char B = charmap[(unsigned char)b[i]];
-		if (A > B)
-			return false;
-		else if (A < B)
-			return true;
-	}
-	return (asize < bsize);
-}
-
-size_t irc::insensitive::operator()(const std::string &s) const
-{
-	/* XXX: NO DATA COPIES! :)
-	 * The hash function here is practically
-	 * a copy of the one in STL's hash_fun.h,
-	 * only with *x replaced with national_case_insensitive_map[*x].
-	 * This avoids a copy to use hash<const char*>
-	 */
-	register size_t t = 0;
 	for (std::string::const_iterator x = s.begin(); x != s.end(); ++x) /* ++x not x++, as its faster */
 		t = 5 * t + national_case_insensitive_map[(unsigned char)*x];
 	return t;
