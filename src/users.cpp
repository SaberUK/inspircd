/*
 * InspIRCd -- Internet Relay Chat Daemon
 *
 *   Copyright (C) 2009-2010 Daniel De Graaf <danieldg@inspircd.org>
 *   Copyright (C) 2006-2009 Robin Burchell <robin+git@viroteck.net>
 *   Copyright (C) 2006-2007, 2009 Dennis Friis <peavey@inspircd.org>
 *   Copyright (C) 2008 John Brooks <john.brooks@dereferenced.net>
 *   Copyright (C) 2008 Thomas Stagner <aquanight@inspircd.org>
 *   Copyright (C) 2008 Oliver Lupton <oliverlupton@gmail.com>
 *   Copyright (C) 2003-2008 Craig Edwards <craigedwards@brainbox.cc>
 *
 * This file is part of InspIRCd.  InspIRCd is free software: you can
 * redistribute it and/or modify it under the terms of the GNU General Public
 * License as published by the Free Software Foundation, version 2.
 *
 * This program is distributed in the hope that it will be useful, but WITHOUT
 * ANY WARRANTY; without even the implied warranty of MERCHANTABILITY or FITNESS
 * FOR A PARTICULAR PURPOSE.  See the GNU General Public License for more
 * details.
 *
 * You should have received a copy of the GNU General Public License
 * along with this program.  If not, see <http://www.gnu.org/licenses/>.
 */


#include "inspircd.h"
#include "xline.h"

bool User::IsNoticeMaskSet(unsigned char sm)
{
	if (!isalpha(sm))
		return false;
	return (snomasks[sm-65]);
}

bool User::IsModeSet(unsigned char m) const
{
	ModeHandler* mh = ServerInstance->Modes->FindMode(m, MODETYPE_USER);
	return (mh && modes[mh->GetId()]);
}

std::string User::GetModeLetters(bool includeparams) const
{
	std::string ret(1, '+');
	std::string params;

	for (unsigned char i = 'A'; i < 'z'; i++)
	{
		const ModeHandler* const mh = ServerInstance->Modes.FindMode(i, MODETYPE_USER);
		if ((!mh) || (!IsModeSet(mh)))
			continue;

		ret.push_back(mh->GetModeChar());
		if ((includeparams) && (mh->NeedsParam(true)))
		{
			const std::string val = mh->GetUserParameter(this);
			if (!val.empty())
				params.append(1, ' ').append(val);
		}
	}

	ret += params;
	return ret;
}

User::User(const std::string& uid, Server* srv, int type)
	: age(ServerInstance->Time())
	, signon(0)
	, uuid(uid)
	, server(srv)
	, registered(REG_NONE)
	, quitting(false)
	, usertype(type)
{
	client_sa.sa.sa_family = AF_UNSPEC;

	ServerInstance->Logs->Log("USERS", LOG_DEBUG, "New UUID for user: %s", uuid.c_str());

	// Do not insert FakeUsers into the uuidlist so FindUUID() won't return them which is the desired behavior
	if (type != USERTYPE_SERVER)
	{
		if (!ServerInstance->Users.uuidlist.insert(std::make_pair(uuid, this)).second)
			throw CoreException("Duplicate UUID in User constructor: " + uuid);
	}
}

LocalUser::LocalUser(int myfd, irc::sockets::sockaddrs* client, irc::sockets::sockaddrs* servaddr)
	: User(ServerInstance->UIDGen.GetUID(), ServerInstance->FakeClient->server, USERTYPE_LOCAL)
	, eh(this)
	, bytes_in(0)
	, bytes_out(0)
	, cmds_in(0)
	, cmds_out(0)
	, quitting_sendq(false)
	, lastping(true)
	, exempt(false)
	, nping(0)
	, idle_lastmsg(0)
	, CommandFloodPenalty(0)
	, already_sent(0)
{
	signon = ServerInstance->Time();
	// The user's default nick is their UUID
	nick = uuid;
	ident = "unknown";
	eh.SetFd(myfd);
	memcpy(&client_sa, client, sizeof(irc::sockets::sockaddrs));
	memcpy(&server_sa, servaddr, sizeof(irc::sockets::sockaddrs));
	dhost = host = GetIPString();
}

User::~User()
{
}

const std::string& User::MakeHost()
{
	if (!this->cached_makehost.empty())
		return this->cached_makehost;

	// XXX: Is there really a need to cache this?
	this->cached_makehost = ident + "@" + host;
	return this->cached_makehost;
}

const std::string& User::MakeHostIP()
{
	if (!this->cached_hostip.empty())
		return this->cached_hostip;

	// XXX: Is there really a need to cache this?
	this->cached_hostip = ident + "@" + this->GetIPString();
	return this->cached_hostip;
}

const std::string& User::GetFullHost()
{
	if (!this->cached_fullhost.empty())
		return this->cached_fullhost;

	// XXX: Is there really a need to cache this?
	this->cached_fullhost = nick + "!" + ident + "@" + dhost;
	return this->cached_fullhost;
}

const std::string& User::GetFullRealHost()
{
	if (!this->cached_fullrealhost.empty())
		return this->cached_fullrealhost;

	// XXX: Is there really a need to cache this?
	this->cached_fullrealhost = nick + "!" + ident + "@" + host;
	return this->cached_fullrealhost;
}

bool User::HasModePermission(const ModeHandler* mh) const
{
	return true;
}

bool LocalUser::HasModePermission(const ModeHandler* mh) const
{
	if (!this->IsOper())
		return false;

	const unsigned char mode = mh->GetModeChar();
	if (mode < 'A' || mode > ('A' + 64)) return false;

	return ((mh->GetModeType() == MODETYPE_USER ? oper->AllowedUserModes : oper->AllowedChanModes))[(mode - 'A')];

}
/*
 * users on remote servers can completely bypass all permissions based checks.
 * This prevents desyncs when one server has different type/class tags to another.
 * That having been said, this does open things up to the possibility of source changes
 * allowing remote kills, etc - but if they have access to the src, they most likely have
 * access to the conf - so it's an end to a means either way.
 */
bool User::HasPermission(const std::string&)
{
	return true;
}

bool LocalUser::HasPermission(const std::string &command)
{
	// are they even an oper at all?
	if (!this->IsOper())
	{
		return false;
	}

	if (oper->AllowedOperCommands.find(command) != oper->AllowedOperCommands.end())
		return true;
	else if (oper->AllowedOperCommands.find("*") != oper->AllowedOperCommands.end())
		return true;

	return false;
}

bool User::HasPrivPermission(const std::string &privstr, bool noisy)
{
	return true;
}

bool LocalUser::HasPrivPermission(const std::string &privstr, bool noisy)
{
	if (!this->IsOper())
	{
		if (noisy)
			this->WriteNotice("You are not an oper");
		return false;
	}

	if (oper->AllowedPrivs.find(privstr) != oper->AllowedPrivs.end())
	{
		return true;
	}
	else if (oper->AllowedPrivs.find("*") != oper->AllowedPrivs.end())
	{
		return true;
	}

	if (noisy)
		this->WriteNotice("Oper type " + oper->name + " does not have access to priv " + privstr);

	return false;
}

void UserIOHandler::OnDataReady()
{
	if (user->quitting)
		return;

	if (recvq.length() > user->MyClass->GetRecvqMax() && !user->HasPrivPermission("users/flood/increased-buffers"))
	{
		ServerInstance->Users->QuitUser(user, "RecvQ exceeded");
		ServerInstance->SNO->WriteToSnoMask('a', "User %s RecvQ of %lu exceeds connect class maximum of %lu",
			user->nick.c_str(), (unsigned long)recvq.length(), user->MyClass->GetRecvqMax());
		return;
	}
	unsigned long sendqmax = ULONG_MAX;
	if (!user->HasPrivPermission("users/flood/increased-buffers"))
		sendqmax = user->MyClass->GetSendqSoftMax();
	unsigned long penaltymax = ULONG_MAX;
	if (!user->HasPrivPermission("users/flood/no-fakelag"))
		penaltymax = user->MyClass->GetPenaltyThreshold() * 1000;

	while (user->CommandFloodPenalty < penaltymax && getSendQSize() < sendqmax)
	{
		std::string line;
		line.reserve(ServerInstance->Config->Limits.MaxLine);
		std::string::size_type qpos = 0;
		while (qpos < recvq.length())
		{
			char c = recvq[qpos++];
			switch (c)
			{
			case '\0':
				c = ' ';
				break;
			case '\r':
				continue;
			case '\n':
				goto eol_found;
			}
			if (line.length() < ServerInstance->Config->Limits.MaxLine - 2)
				line.push_back(c);
		}
		// if we got here, the recvq ran out before we found a newline
		return;
eol_found:
		// just found a newline. Terminate the string, and pull it out of recvq
		recvq.erase(0, qpos);

		// TODO should this be moved to when it was inserted in recvq?
		ServerInstance->stats.Recv += qpos;
		user->bytes_in += qpos;
		user->cmds_in++;

		ServerInstance->Parser.ProcessBuffer(line, user);
		if (user->quitting)
			return;
	}
	if (user->CommandFloodPenalty >= penaltymax && !user->MyClass->fakelag)
		ServerInstance->Users->QuitUser(user, "Excess Flood");
}

void UserIOHandler::AddWriteBuf(const std::string &data)
{
	if (user->quitting_sendq)
		return;
	if (!user->quitting && getSendQSize() + data.length() > user->MyClass->GetSendqHardMax() &&
		!user->HasPrivPermission("users/flood/increased-buffers"))
	{
		user->quitting_sendq = true;
		ServerInstance->GlobalCulls.AddSQItem(user);
		return;
	}

	// We still want to append data to the sendq of a quitting user,
	// e.g. their ERROR message that says 'closing link'

	WriteData(data);
}

void UserIOHandler::OnError(BufferedSocketError)
{
	ServerInstance->Users->QuitUser(user, getError());
}

CullResult User::cull()
{
	if (!quitting)
		ServerInstance->Users->QuitUser(this, "Culled without QuitUser");

	if (client_sa.sa.sa_family != AF_UNSPEC)
		ServerInstance->Users->RemoveCloneCounts(this);

	return Extensible::cull();
}

CullResult LocalUser::cull()
{
	eh.cull();
	return User::cull();
}

CullResult FakeUser::cull()
{
	// Fake users don't quit, they just get culled.
	quitting = true;
	// Fake users are not inserted into UserManager::clientlist or uuidlist, so we don't need to modify those here
	return User::cull();
}

void User::Oper(OperInfo* info)
{
	ModeHandler* opermh = ServerInstance->Modes->FindMode('o', MODETYPE_USER);
	if (this->IsModeSet(opermh))
		this->UnOper();

	this->SetMode(opermh, true);
	this->oper = info;
	this->WriteCommand("MODE", "+o");
	FOREACH_MOD(OnOper, (this, info->name));

	std::string opername;
	if (info->oper_block)
		opername = info->oper_block->getString("name");

	if (IS_LOCAL(this))
	{
		LocalUser* l = IS_LOCAL(this);
		std::string vhost = oper->getConfig("vhost");
		if (!vhost.empty())
			l->ChangeDisplayedHost(vhost);
		std::string opClass = oper->getConfig("class");
		if (!opClass.empty())
			l->SetClass(opClass);
	}

	ServerInstance->SNO->WriteToSnoMask('o',"%s (%s@%s) is now an IRC operator of type %s (using oper '%s')",
		nick.c_str(), ident.c_str(), host.c_str(), oper->name.c_str(), opername.c_str());
	this->WriteNumeric(RPL_YOUAREOPER, InspIRCd::Format("You are now %s %s", strchr("aeiouAEIOU", oper->name[0]) ? "an" : "a", oper->name.c_str()));

	ServerInstance->Logs->Log("OPER", LOG_DEFAULT, "%s opered as type: %s", GetFullRealHost().c_str(), oper->name.c_str());
	ServerInstance->Users->all_opers.push_back(this);

	// Expand permissions from config for faster lookup
	if (IS_LOCAL(this))
		oper->init();

	FOREACH_MOD(OnPostOper, (this, oper->name, opername));
}

void OperInfo::init()
{
	AllowedOperCommands.clear();
	AllowedPrivs.clear();
	AllowedUserModes.reset();
	AllowedChanModes.reset();
	AllowedUserModes['o' - 'A'] = true; // Call me paranoid if you want.

	for(std::vector<reference<ConfigTag> >::iterator iter = class_blocks.begin(); iter != class_blocks.end(); ++iter)
	{
		ConfigTag* tag = *iter;
		std::string mycmd, mypriv;
		/* Process commands */
		irc::spacesepstream CommandList(tag->getString("commands"));
		while (CommandList.GetToken(mycmd))
		{
			AllowedOperCommands.insert(mycmd);
		}

		irc::spacesepstream PrivList(tag->getString("privs"));
		while (PrivList.GetToken(mypriv))
		{
			AllowedPrivs.insert(mypriv);
		}

		std::string modes = tag->getString("usermodes");
		for (std::string::const_iterator c = modes.begin(); c != modes.end(); ++c)
		{
			if (*c == '*')
			{
				this->AllowedUserModes.set();
			}
			else if (*c >= 'A' && *c <= 'z')
			{
				this->AllowedUserModes[*c - 'A'] = true;
			}
		}

		modes = tag->getString("chanmodes");
		for (std::string::const_iterator c = modes.begin(); c != modes.end(); ++c)
		{
			if (*c == '*')
			{
				this->AllowedChanModes.set();
			}
			else if (*c >= 'A' && *c <= 'z')
			{
				this->AllowedChanModes[*c - 'A'] = true;
			}
		}
	}
}

void User::UnOper()
{
	if (!this->IsOper())
		return;

	/*
	 * unset their oper type (what IS_OPER checks).
	 * note, order is important - this must come before modes as -o attempts
	 * to call UnOper. -- w00t
	 */
	oper = NULL;


	/* Remove all oper only modes from the user when the deoper - Bug #466*/
	Modes::ChangeList changelist;
	const ModeParser::ModeHandlerMap& usermodes = ServerInstance->Modes->GetModes(MODETYPE_USER);
	for (ModeParser::ModeHandlerMap::const_iterator i = usermodes.begin(); i != usermodes.end(); ++i)
	{
		ModeHandler* mh = i->second;
		if (mh->NeedsOper())
			changelist.push_remove(mh);
	}

	ServerInstance->Modes->Process(this, NULL, this, changelist);

	// Remove the user from the oper list
	stdalgo::vector::swaperase(ServerInstance->Users->all_opers, this);

	ModeHandler* opermh = ServerInstance->Modes->FindMode('o', MODETYPE_USER);
	this->SetMode(opermh, false);
}

/*
 * Check class restrictions
 */
void LocalUser::CheckClass(bool clone_count)
{
	ConnectClass* a = this->MyClass;

	if (!a)
	{
		ServerInstance->Users->QuitUser(this, "Access denied by configuration");
		return;
	}
	else if (a->type == CC_DENY)
	{
		ServerInstance->Users->QuitUser(this, a->config->getString("reason", "Unauthorised connection"));
		return;
	}
	else if (clone_count)
	{
		const UserManager::CloneCounts& clonecounts = ServerInstance->Users->GetCloneCounts(this);
		if ((a->GetMaxLocal()) && (clonecounts.local > a->GetMaxLocal()))
		{
			ServerInstance->Users->QuitUser(this, "No more connections allowed from your host via this connect class (local)");
			if (a->maxconnwarn)
				ServerInstance->SNO->WriteToSnoMask('a', "WARNING: maximum LOCAL connections (%ld) exceeded for IP %s", a->GetMaxLocal(), this->GetIPString().c_str());
			return;
		}
		else if ((a->GetMaxGlobal()) && (clonecounts.global > a->GetMaxGlobal()))
		{
			ServerInstance->Users->QuitUser(this, "No more connections allowed from your host via this connect class (global)");
			if (a->maxconnwarn)
				ServerInstance->SNO->WriteToSnoMask('a', "WARNING: maximum GLOBAL connections (%ld) exceeded for IP %s", a->GetMaxGlobal(), this->GetIPString().c_str());
			return;
		}
	}

	this->nping = ServerInstance->Time() + a->GetPingTime() + ServerInstance->Config->dns_timeout;
}

bool LocalUser::CheckLines(bool doZline)
{
	const char* check[] = { "G" , "K", (doZline) ? "Z" : NULL, NULL };

	if (!this->exempt)
	{
		for (int n = 0; check[n]; ++n)
		{
			XLine *r = ServerInstance->XLines->MatchesLine(check[n], this);

			if (r)
			{
				r->Apply(this);
				return true;
			}
		}
	}

	return false;
}

void LocalUser::FullConnect()
{
	ServerInstance->stats.Connects++;
	this->idle_lastmsg = ServerInstance->Time();

	/*
	 * You may be thinking "wtf, we checked this in User::AddClient!" - and yes, we did, BUT.
	 * At the time AddClient is called, we don't have a resolved host, by here we probably do - which
	 * may put the user into a totally seperate class with different restrictions! so we *must* check again.
	 * Don't remove this! -- w00t
	 */
	MyClass = NULL;
	SetClass();
	CheckClass();
	CheckLines();

	if (quitting)
		return;

	this->WriteNumeric(RPL_WELCOME, InspIRCd::Format("Welcome to the %s IRC Network %s", ServerInstance->Config->Network.c_str(), GetFullRealHost().c_str()));
	this->WriteNumeric(RPL_YOURHOSTIS, InspIRCd::Format("Your host is %s, running version %s", ServerInstance->Config->ServerName.c_str(), INSPIRCD_BRANCH));
	this->WriteNumeric(RPL_SERVERCREATED, InspIRCd::Format("This server was created %s %s", __TIME__, __DATE__));

	const std::string& modelist = ServerInstance->Modes->GetModeListFor004Numeric();
	this->WriteNumeric(RPL_SERVERVERSION, ServerInstance->Config->ServerName, INSPIRCD_BRANCH, modelist);

	ServerInstance->ISupport.SendTo(this);

	/* Now registered */
	if (ServerInstance->Users->unregistered_count)
		ServerInstance->Users->unregistered_count--;

	/* Trigger MOTD and LUSERS output, give modules a chance too */
	ModResult MOD_RESULT;
	std::string command("LUSERS");
	std::vector<std::string> parameters;
	FIRST_MOD_RESULT(OnPreCommand, MOD_RESULT, (command, parameters, this, true, command));
	if (!MOD_RESULT)
		ServerInstance->Parser.CallHandler(command, parameters, this);

	MOD_RESULT = MOD_RES_PASSTHRU;
	command = "MOTD";
	FIRST_MOD_RESULT(OnPreCommand, MOD_RESULT, (command, parameters, this, true, command));
	if (!MOD_RESULT)
		ServerInstance->Parser.CallHandler(command, parameters, this);

	if (ServerInstance->Config->RawLog)
		WriteServ("PRIVMSG %s :*** Raw I/O logging is enabled on this server. All messages, passwords, and commands are being recorded.", nick.c_str());

	/*
	 * We don't set REG_ALL until triggering OnUserConnect, so some module events don't spew out stuff
	 * for a user that doesn't exist yet.
	 */
	FOREACH_MOD(OnUserConnect, (this));

	this->registered = REG_ALL;

	FOREACH_MOD(OnPostConnect, (this));

	ServerInstance->SNO->WriteToSnoMask('c',"Client connecting on port %d (class %s): %s (%s) [%s]",
		this->GetServerPort(), this->MyClass->name.c_str(), GetFullRealHost().c_str(), this->GetIPString().c_str(), this->fullname.c_str());
	ServerInstance->Logs->Log("BANCACHE", LOG_DEBUG, "BanCache: Adding NEGATIVE hit for " + this->GetIPString());
	ServerInstance->BanCache.AddHit(this->GetIPString(), "", "");
	// reset the flood penalty (which could have been raised due to things like auto +x)
	CommandFloodPenalty = 0;
}

void User::InvalidateCache()
{
	/* Invalidate cache */
	cachedip.clear();
	cached_fullhost.clear();
	cached_hostip.clear();
	cached_makehost.clear();
	cached_fullrealhost.clear();
}

bool User::ChangeNick(const std::string& newnick, time_t newts)
{
	if (quitting)
	{
		ServerInstance->Logs->Log("USERS", LOG_DEFAULT, "ERROR: Attempted to change nick of a quitting user: " + this->nick);
		return false;
	}

	User* const InUse = ServerInstance->FindNickOnly(newnick);
	if (InUse == this)
	{
		// case change, don't need to check campers
		// and, if it's identical including case, we can leave right now
		// We also don't update the nick TS if it's a case change, either
		if (newnick == nick)
			return true;
	}
	else
	{
		/*
		 * Uh oh.. if the nickname is in use, and it's not in use by the person using it (doh) --
		 * then we have a potential collide. Check whether someone else is camping on the nick
		 * (i.e. connect -> send NICK, don't send USER.) If they are camping, force-change the
		 * camper to their UID, and allow the incoming nick change.
		 *
		 * If the guy using the nick is already using it, tell the incoming nick change to gtfo,
		 * because the nick is already (rightfully) in use. -- w00t
		 */
		if (InUse)
		{
			if (InUse->registered != REG_ALL)
			{
				/* force the camper to their UUID, and ask them to re-send a NICK. */
				LocalUser* const localuser = static_cast<LocalUser*>(InUse);
				localuser->OverruleNick();
			}
			else
			{
				/* No camping, tell the incoming user  to stop trying to change nick ;p */
				this->WriteNumeric(ERR_NICKNAMEINUSE, newnick, "Nickname is already in use.");
				return false;
			}
		}

		age = newts ? newts : ServerInstance->Time();
	}

	if (this->registered == REG_ALL)
		this->WriteCommon("NICK %s",newnick.c_str());
	std::string oldnick = nick;
	nick = newnick;

	InvalidateCache();
	ServerInstance->Users->clientlist.erase(oldnick);
	ServerInstance->Users->clientlist[newnick] = this;

	if (registered == REG_ALL)
		FOREACH_MOD(OnUserPostNick, (this,oldnick));

	return true;
}

void LocalUser::OverruleNick()
{
	this->WriteFrom(this, "NICK %s", this->uuid.c_str());
	this->WriteNumeric(ERR_NICKNAMEINUSE, this->nick, "Nickname overruled.");

	// Clear the bit before calling ChangeNick() to make it NOT run the OnUserPostNick() hook
	this->registered &= ~REG_NICK;
	this->ChangeNick(this->uuid);
}

int LocalUser::GetServerPort()
{
	switch (this->server_sa.sa.sa_family)
	{
		case AF_INET6:
			return htons(this->server_sa.in6.sin6_port);
		case AF_INET:
			return htons(this->server_sa.in4.sin_port);
	}
	return 0;
}

const std::string& User::GetIPString()
{
	int port;
	if (cachedip.empty())
	{
		irc::sockets::satoap(client_sa, cachedip, port);
		/* IP addresses starting with a : on irc are a Bad Thing (tm) */
		if (cachedip[0] == ':')
			cachedip.insert(cachedip.begin(),1,'0');
	}

	return cachedip;
}

irc::sockets::cidr_mask User::GetCIDRMask()
{
	int range = 0;
	switch (client_sa.sa.sa_family)
	{
		case AF_INET6:
			range = ServerInstance->Config->c_ipv6_range;
			break;
		case AF_INET:
			range = ServerInstance->Config->c_ipv4_range;
			break;
	}
	return irc::sockets::cidr_mask(client_sa, range);
}

bool User::SetClientIP(const char* sip, bool recheck_eline)
{
	this->InvalidateCache();
	return irc::sockets::aptosa(sip, 0, client_sa);
}

void User::SetClientIP(const irc::sockets::sockaddrs& sa, bool recheck_eline)
{
	cachedip.clear();
	cached_hostip.clear();
	memcpy(&client_sa, &sa, sizeof(irc::sockets::sockaddrs));
}

bool LocalUser::SetClientIP(const char* sip, bool recheck_eline)
{
	irc::sockets::sockaddrs sa;
	if (!irc::sockets::aptosa(sip, 0, sa))
		// Invalid
		return false;

	LocalUser::SetClientIP(sa, recheck_eline);
	return true;
}

void LocalUser::SetClientIP(const irc::sockets::sockaddrs& sa, bool recheck_eline)
{
	if (sa != client_sa)
	{
		User::SetClientIP(sa);
		if (recheck_eline)
			this->exempt = (ServerInstance->XLines->MatchesLine("E", this) != NULL);

		FOREACH_MOD(OnSetUserIP, (this));
	}
}

static std::string wide_newline("\r\n");

void User::Write(const std::string& text)
{
}

void User::Write(const char *text, ...)
{
}

void LocalUser::Write(const std::string& text)
{
	if (!SocketEngine::BoundsCheckFd(&eh))
		return;

	if (text.length() > ServerInstance->Config->Limits.MaxLine - 2)
	{
		// this should happen rarely or never. Crop the string at 512 and try again.
		std::string try_again(text, 0, ServerInstance->Config->Limits.MaxLine - 2);
		Write(try_again);
		return;
	}

	ServerInstance->Logs->Log("USEROUTPUT", LOG_RAWIO, "C[%s] O %s", uuid.c_str(), text.c_str());

	eh.AddWriteBuf(text);
	eh.AddWriteBuf(wide_newline);

	ServerInstance->stats.Sent += text.length() + 2;
	this->bytes_out += text.length() + 2;
	this->cmds_out++;
}

/** Write()
 */
void LocalUser::Write(const char *text, ...)
{
	std::string textbuffer;
	VAFORMAT(textbuffer, text, text);
	this->Write(textbuffer);
}

void User::WriteServ(const std::string& text)
{
	this->Write(":%s %s",ServerInstance->Config->ServerName.c_str(),text.c_str());
}

/** WriteServ()
 *  Same as Write(), except `text' is prefixed with `:server.name '.
 */
void User::WriteServ(const char* text, ...)
{
	std::string textbuffer;
	VAFORMAT(textbuffer, text, text);
	this->WriteServ(textbuffer);
}

void User::WriteCommand(const char* command, const std::string& text)
{
	this->WriteServ(command + (this->registered & REG_NICK ? " " + this->nick : " *") + " " + text);
}

namespace
{
	std::string BuildNumeric(const std::string& source, User* targetuser, unsigned int num, const std::vector<std::string>& params)
	{
		const char* const target = (targetuser->registered & REG_NICK ? targetuser->nick.c_str() : "*");
		std::string raw = InspIRCd::Format(":%s %03u %s", source.c_str(), num, target);
		if (!params.empty())
		{
			for (std::vector<std::string>::const_iterator i = params.begin(); i != params.end()-1; ++i)
				raw.append(1, ' ').append(*i);
			raw.append(" :").append(params.back());
		}
		return raw;
	}
}

void User::WriteNumeric(const Numeric::Numeric& numeric)
{
	ModResult MOD_RESULT;

	FIRST_MOD_RESULT(OnNumeric, MOD_RESULT, (this, numeric));

	if (MOD_RESULT == MOD_RES_DENY)
		return;

	const std::string& servername = (numeric.GetServer() ? numeric.GetServer()->GetName() : ServerInstance->Config->ServerName);
	this->Write(BuildNumeric(servername, this, numeric.GetNumeric(), numeric.GetParams()));
}

void User::WriteFrom(User *user, const std::string &text)
{
	const std::string message = ":" + user->GetFullHost() + " " + text;
	this->Write(message);
}


/* write text from an originating user to originating user */

void User::WriteFrom(User *user, const char* text, ...)
{
	std::string textbuffer;
	VAFORMAT(textbuffer, text, text);
	this->WriteFrom(user, textbuffer);
}

void User::WriteRemoteNotice(const std::string& text)
{
	ServerInstance->PI->SendUserNotice(this, text);
}

void LocalUser::WriteRemoteNotice(const std::string& text)
{
	WriteNotice(text);
}

namespace
{
	class WriteCommonRawHandler : public User::ForEachNeighborHandler
	{
		const std::string& msg;

		void Execute(LocalUser* user) CXX11_OVERRIDE
		{
			user->Write(msg);
		}

	 public:
		WriteCommonRawHandler(const std::string& message)
			: msg(message)
		{
		}
	};
}

void User::WriteCommon(const char* text, ...)
{
	std::string textbuffer;
	VAFORMAT(textbuffer, text, text);
	textbuffer = ":" + this->GetFullHost() + " " + textbuffer;
	this->WriteCommonRaw(textbuffer, true);
}

void User::WriteCommonRaw(const std::string &line, bool include_self)
{
	WriteCommonRawHandler handler(line);
	ForEachNeighbor(handler, include_self);
}

void User::ForEachNeighbor(ForEachNeighborHandler& handler, bool include_self)
{
	// The basic logic for visiting the neighbors of a user is to iterate the channel list of the user
	// and visit all users on those channels. Because two users may share more than one common channel,
	// we must skip users that we have already visited.
	// To do this, we make use of a global counter and an integral 'already_sent' field in LocalUser.
	// The global counter is incremented every time we do something for each neighbor of a user. Then,
	// before visiting a member we examine user->already_sent. If it's equal to the current counter, we
	// skip the member. Otherwise, we set it to the current counter and visit the member.

	// Ask modules to build a list of exceptions.
	// Mods may also exclude entire channels by erasing them from include_chans.
	IncludeChanList include_chans(chans.begin(), chans.end());
	std::map<User*, bool> exceptions;
	exceptions[this] = include_self;
	FOREACH_MOD(OnBuildNeighborList, (this, include_chans, exceptions));

	// Get next id, guaranteed to differ from the already_sent field of all users
	const already_sent_t newid = ServerInstance->Users.NextAlreadySentId();

	// Handle exceptions first
	for (std::map<User*, bool>::const_iterator i = exceptions.begin(); i != exceptions.end(); ++i)
	{
		LocalUser* curr = IS_LOCAL(i->first);
		if (curr)
		{
			// Mark as visited to ensure we won't visit again if there is a common channel
			curr->already_sent = newid;
			// Always treat quitting users as excluded
			if ((i->second) && (!curr->quitting))
				handler.Execute(curr);
		}
	}

	// Now consider the real neighbors
	for (IncludeChanList::const_iterator i = include_chans.begin(); i != include_chans.end(); ++i)
	{
		Channel* chan = (*i)->chan;
		const Channel::MemberMap& userlist = chan->GetUsers();
		for (Channel::MemberMap::const_iterator j = userlist.begin(); j != userlist.end(); ++j)
		{
			LocalUser* curr = IS_LOCAL(j->first);
			// User not yet visited?
			if ((curr) && (curr->already_sent != newid))
			{
				// Mark as visited and execute function
				curr->already_sent = newid;
				handler.Execute(curr);
			}
		}
	}
}

void User::WriteRemoteNumeric(const Numeric::Numeric& numeric)
{
	WriteNumeric(numeric);
}

/* return 0 or 1 depending if users u and u2 share one or more common channels
 * (used by QUIT, NICK etc which arent channel specific notices)
 *
 * The old algorithm in 1.0 for this was relatively inefficient, iterating over
 * the first users channels then the second users channels within the outer loop,
 * therefore it was a maximum of x*y iterations (upon returning 0 and checking
 * all possible iterations). However this new function instead checks against the
 * channel's userlist in the inner loop which is a std::map<User*,User*>
 * and saves us time as we already know what pointer value we are after.
 * Don't quote me on the maths as i am not a mathematician or computer scientist,
 * but i believe this algorithm is now x+(log y) maximum iterations instead.
 */
bool User::SharesChannelWith(User *other)
{
	/* Outer loop */
	for (User::ChanList::iterator i = this->chans.begin(); i != this->chans.end(); ++i)
	{
		/* Eliminate the inner loop (which used to be ~equal in size to the outer loop)
		 * by replacing it with a map::find which *should* be more efficient
		 */
		if ((*i)->chan->HasUser(other))
			return true;
	}
	return false;
}

bool User::ChangeName(const std::string& gecos)
{
	if (!this->fullname.compare(gecos))
		return true;

	if (IS_LOCAL(this))
	{
		ModResult MOD_RESULT;
		FIRST_MOD_RESULT(OnChangeLocalUserGECOS, MOD_RESULT, (IS_LOCAL(this),gecos));
		if (MOD_RESULT == MOD_RES_DENY)
			return false;
		FOREACH_MOD(OnChangeName, (this,gecos));
	}
	this->fullname.assign(gecos, 0, ServerInstance->Config->Limits.MaxGecos);

	return true;
}

<<<<<<< HEAD
bool User::ChangeDisplayedHost(const std::string& shost)
=======
void User::DoHostCycle(const std::string &quitline)
{
	char buffer[MAXBUF];

	if (!ServerInstance->Config->CycleHosts)
		return;

	already_sent_t silent_id = ++LocalUser::already_sent_id;
	already_sent_t seen_id = ++LocalUser::already_sent_id;

	UserChanList include_c(chans);
	std::map<User*,bool> exceptions;

	FOREACH_MOD(I_OnBuildNeighborList,OnBuildNeighborList(this, include_c, exceptions));

	// Users shouldn't see themselves quitting when host cycling
	exceptions.erase(this);
	for (std::map<User*,bool>::iterator i = exceptions.begin(); i != exceptions.end(); ++i)
	{
		LocalUser* u = IS_LOCAL(i->first);
		if (u && !u->quitting)
		{
			if (i->second)
			{
				u->already_sent = seen_id;
				u->Write(quitline);
			}
			else
			{
				u->already_sent = silent_id;
			}
		}
	}
	for (UCListIter v = include_c.begin(); v != include_c.end(); ++v)
	{
		Channel* c = *v;
		snprintf(buffer, MAXBUF, ":%s JOIN %s", GetFullHost().c_str(), c->name.c_str());
		std::string joinline(buffer);
		Membership* memb = c->GetUser(this);
		std::string modeline = memb->modes;
		if (modeline.length() > 0)
		{
			for(unsigned int i=0; i < memb->modes.length(); i++)
				modeline.append(" ").append(nick);
			snprintf(buffer, MAXBUF, ":%s MODE %s +%s",
				ServerInstance->Config->CycleHostsFromUser ? GetFullHost().c_str() : ServerInstance->Config->ServerName.c_str(),
				c->name.c_str(), modeline.c_str());
			modeline = buffer;
		}

		const UserMembList *ulist = c->GetUsers();
		for (UserMembList::const_iterator i = ulist->begin(); i != ulist->end(); i++)
		{
			LocalUser* u = IS_LOCAL(i->first);
			if (u == NULL || u == this)
				continue;
			if (u->already_sent == silent_id)
				continue;

			if (u->already_sent != seen_id)
			{
				u->Write(quitline);
				u->already_sent = seen_id;
			}
			u->Write(joinline);
			if (modeline.length() > 0)
				u->Write(modeline);
		}
	}
}

bool User::ChangeDisplayedHost(const char* shost)
>>>>>>> b7facc24
{
	if (dhost == shost)
		return true;

	if (IS_LOCAL(this))
	{
		ModResult MOD_RESULT;
		FIRST_MOD_RESULT(OnChangeLocalUserHost, MOD_RESULT, (IS_LOCAL(this),shost));
		if (MOD_RESULT == MOD_RES_DENY)
			return false;
	}

	FOREACH_MOD(OnChangeHost, (this,shost));

	this->dhost.assign(shost, 0, ServerInstance->Config->Limits.MaxHost);
	this->InvalidateCache();

	if (IS_LOCAL(this))
		this->WriteNumeric(RPL_YOURDISPLAYEDHOST, this->dhost, "is now your displayed host");

	return true;
}

bool User::ChangeIdent(const std::string& newident)
{
	if (this->ident == newident)
		return true;

	FOREACH_MOD(OnChangeIdent, (this,newident));

	this->ident.assign(newident, 0, ServerInstance->Config->Limits.IdentMax);
	this->InvalidateCache();

	return true;
}

/*
 * Sets a user's connection class.
 * If the class name is provided, it will be used. Otherwise, the class will be guessed using host/ip/ident/etc.
 * NOTE: If the <ALLOW> or <DENY> tag specifies an ip, and this user resolves,
 * then their ip will be taken as 'priority' anyway, so for example,
 * <connect allow="127.0.0.1"> will match joe!bloggs@localhost
 */
void LocalUser::SetClass(const std::string &explicit_name)
{
	ConnectClass *found = NULL;

	ServerInstance->Logs->Log("CONNECTCLASS", LOG_DEBUG, "Setting connect class for UID %s", this->uuid.c_str());

	if (!explicit_name.empty())
	{
		for (ServerConfig::ClassVector::const_iterator i = ServerInstance->Config->Classes.begin(); i != ServerInstance->Config->Classes.end(); ++i)
		{
			ConnectClass* c = *i;

			if (explicit_name == c->name)
			{
				ServerInstance->Logs->Log("CONNECTCLASS", LOG_DEBUG, "Explicitly set to %s", explicit_name.c_str());
				found = c;
			}
		}
	}
	else
	{
		for (ServerConfig::ClassVector::const_iterator i = ServerInstance->Config->Classes.begin(); i != ServerInstance->Config->Classes.end(); ++i)
		{
			ConnectClass* c = *i;
			ServerInstance->Logs->Log("CONNECTCLASS", LOG_DEBUG, "Checking %s", c->GetName().c_str());

			ModResult MOD_RESULT;
			FIRST_MOD_RESULT(OnSetConnectClass, MOD_RESULT, (this,c));
			if (MOD_RESULT == MOD_RES_DENY)
				continue;
			if (MOD_RESULT == MOD_RES_ALLOW)
			{
				ServerInstance->Logs->Log("CONNECTCLASS", LOG_DEBUG, "Class forced by module to %s", c->GetName().c_str());
				found = c;
				break;
			}

			if (c->type == CC_NAMED)
				continue;

			bool regdone = (registered != REG_NONE);
			if (c->config->getBool("registered", regdone) != regdone)
				continue;

			/* check if host matches.. */
			if (!InspIRCd::MatchCIDR(this->GetIPString(), c->GetHost(), NULL) &&
			    !InspIRCd::MatchCIDR(this->host, c->GetHost(), NULL))
			{
				ServerInstance->Logs->Log("CONNECTCLASS", LOG_DEBUG, "No host match (for %s)", c->GetHost().c_str());
				continue;
			}

			/*
			 * deny change if change will take class over the limit check it HERE, not after we found a matching class,
			 * because we should attempt to find another class if this one doesn't match us. -- w00t
			 */
			if (c->limit && (c->GetReferenceCount() >= c->limit))
			{
				ServerInstance->Logs->Log("CONNECTCLASS", LOG_DEBUG, "OOPS: Connect class limit (%lu) hit, denying", c->limit);
				continue;
			}

			/* if it requires a port ... */
			if (!c->ports.empty())
			{
				/* and our port doesn't match, fail. */
				if (!c->ports.count(this->GetServerPort()))
				{
					ServerInstance->Logs->Log("CONNECTCLASS", LOG_DEBUG, "Requires a different port, skipping");
					continue;
				}
			}

			if (regdone && !c->config->getString("password").empty())
			{
				if (!ServerInstance->PassCompare(this, c->config->getString("password"), password, c->config->getString("hash")))
				{
					ServerInstance->Logs->Log("CONNECTCLASS", LOG_DEBUG, "Bad password, skipping");
					continue;
				}
			}

			/* we stop at the first class that meets ALL critera. */
			found = c;
			break;
		}
	}

	/*
	 * Okay, assuming we found a class that matches.. switch us into that class, keeping refcounts up to date.
	 */
	if (found)
	{
		MyClass = found;
	}
}

void User::PurgeEmptyChannels()
{
	// firstly decrement the count on each channel
	for (User::ChanList::iterator i = this->chans.begin(); i != this->chans.end(); )
	{
		Channel* c = (*i)->chan;
		++i;
		c->DelUser(this);
	}

	this->UnOper();
}

const std::string& FakeUser::GetFullHost()
{
	if (!ServerInstance->Config->HideWhoisServer.empty())
		return ServerInstance->Config->HideWhoisServer;
	return server->GetName();
}

const std::string& FakeUser::GetFullRealHost()
{
	if (!ServerInstance->Config->HideWhoisServer.empty())
		return ServerInstance->Config->HideWhoisServer;
	return server->GetName();
}

ConnectClass::ConnectClass(ConfigTag* tag, char t, const std::string& mask)
	: config(tag), type(t), fakelag(true), name("unnamed"), registration_timeout(0), host(mask),
	pingtime(0), softsendqmax(0), hardsendqmax(0), recvqmax(0),
	penaltythreshold(0), commandrate(0), maxlocal(0), maxglobal(0), maxconnwarn(true), maxchans(ServerInstance->Config->MaxChans),
	limit(0), resolvehostnames(true)
{
}

ConnectClass::ConnectClass(ConfigTag* tag, char t, const std::string& mask, const ConnectClass& parent)
	: config(tag), type(t), fakelag(parent.fakelag), name("unnamed"),
	registration_timeout(parent.registration_timeout), host(mask), pingtime(parent.pingtime),
	softsendqmax(parent.softsendqmax), hardsendqmax(parent.hardsendqmax), recvqmax(parent.recvqmax),
	penaltythreshold(parent.penaltythreshold), commandrate(parent.commandrate),
	maxlocal(parent.maxlocal), maxglobal(parent.maxglobal), maxconnwarn(parent.maxconnwarn), maxchans(parent.maxchans),
	limit(parent.limit), resolvehostnames(parent.resolvehostnames), ports(parent.ports)
{
}

void ConnectClass::Update(const ConnectClass* src)
{
	config = src->config;
	type = src->type;
	fakelag = src->fakelag;
	name = src->name;
	registration_timeout = src->registration_timeout;
	host = src->host;
	pingtime = src->pingtime;
	softsendqmax = src->softsendqmax;
	hardsendqmax = src->hardsendqmax;
	recvqmax = src->recvqmax;
	penaltythreshold = src->penaltythreshold;
	commandrate = src->commandrate;
	maxlocal = src->maxlocal;
	maxglobal = src->maxglobal;
	maxconnwarn = src->maxconnwarn;
	maxchans = src->maxchans;
	limit = src->limit;
	resolvehostnames = src->resolvehostnames;
	ports = src->ports;
}<|MERGE_RESOLUTION|>--- conflicted
+++ resolved
@@ -996,82 +996,7 @@
 	return true;
 }
 
-<<<<<<< HEAD
 bool User::ChangeDisplayedHost(const std::string& shost)
-=======
-void User::DoHostCycle(const std::string &quitline)
-{
-	char buffer[MAXBUF];
-
-	if (!ServerInstance->Config->CycleHosts)
-		return;
-
-	already_sent_t silent_id = ++LocalUser::already_sent_id;
-	already_sent_t seen_id = ++LocalUser::already_sent_id;
-
-	UserChanList include_c(chans);
-	std::map<User*,bool> exceptions;
-
-	FOREACH_MOD(I_OnBuildNeighborList,OnBuildNeighborList(this, include_c, exceptions));
-
-	// Users shouldn't see themselves quitting when host cycling
-	exceptions.erase(this);
-	for (std::map<User*,bool>::iterator i = exceptions.begin(); i != exceptions.end(); ++i)
-	{
-		LocalUser* u = IS_LOCAL(i->first);
-		if (u && !u->quitting)
-		{
-			if (i->second)
-			{
-				u->already_sent = seen_id;
-				u->Write(quitline);
-			}
-			else
-			{
-				u->already_sent = silent_id;
-			}
-		}
-	}
-	for (UCListIter v = include_c.begin(); v != include_c.end(); ++v)
-	{
-		Channel* c = *v;
-		snprintf(buffer, MAXBUF, ":%s JOIN %s", GetFullHost().c_str(), c->name.c_str());
-		std::string joinline(buffer);
-		Membership* memb = c->GetUser(this);
-		std::string modeline = memb->modes;
-		if (modeline.length() > 0)
-		{
-			for(unsigned int i=0; i < memb->modes.length(); i++)
-				modeline.append(" ").append(nick);
-			snprintf(buffer, MAXBUF, ":%s MODE %s +%s",
-				ServerInstance->Config->CycleHostsFromUser ? GetFullHost().c_str() : ServerInstance->Config->ServerName.c_str(),
-				c->name.c_str(), modeline.c_str());
-			modeline = buffer;
-		}
-
-		const UserMembList *ulist = c->GetUsers();
-		for (UserMembList::const_iterator i = ulist->begin(); i != ulist->end(); i++)
-		{
-			LocalUser* u = IS_LOCAL(i->first);
-			if (u == NULL || u == this)
-				continue;
-			if (u->already_sent == silent_id)
-				continue;
-
-			if (u->already_sent != seen_id)
-			{
-				u->Write(quitline);
-				u->already_sent = seen_id;
-			}
-			u->Write(joinline);
-			if (modeline.length() > 0)
-				u->Write(modeline);
-		}
-	}
-}
-
-bool User::ChangeDisplayedHost(const char* shost)
->>>>>>> b7facc24
 {
 	if (dhost == shost)
 		return true;
